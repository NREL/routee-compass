--- conflicted
+++ resolved
@@ -38,11 +38,7 @@
           pip install ".[all]"
 
       - name: Run mypy
-<<<<<<< HEAD
-        run: mypy python 
-=======
         run: mypy --strict ./python/nrel
->>>>>>> feae3ad3
 
       - name: Run linter
         run: |
