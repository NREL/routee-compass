name: deploy-docs

on:
  push:
    branches:
    - main 
    paths:
    - docs/**
    - .github/workflows/deploy-docs.yml

jobs:
  deploy-docs:
    runs-on: ubuntu-latest
    steps:
    - uses: actions/checkout@v2

    - uses: conda-incubator/setup-miniconda@v2
      with:
        auto-update-conda: true
        python-version: "3.10" 

    - name: Install dependencies
      shell: bash -el {0}
<<<<<<< HEAD
      run: conda install -c conda-forge nrel.routee.compass jupyter-book 
=======
      run: conda install nrel.routee.compass jupyter-book 
>>>>>>> 8c27cda8
    
    - name: Build book
      shell: bash -el {0}
      working-directory: ${{runner.workspace}}/routee-compass/docs/
      run: |
        jupyter-book build .

    # Push the book's HTML to github-pages
    - name: GitHub Pages action
      uses: peaceiris/actions-gh-pages@v3
      with:
        github_token: ${{ secrets.GITHUB_TOKEN }}
        publish_dir: ./docs/_build/html<|MERGE_RESOLUTION|>--- conflicted
+++ resolved
@@ -21,11 +21,7 @@
 
     - name: Install dependencies
       shell: bash -el {0}
-<<<<<<< HEAD
       run: conda install -c conda-forge nrel.routee.compass jupyter-book 
-=======
-      run: conda install nrel.routee.compass jupyter-book 
->>>>>>> 8c27cda8
     
     - name: Build book
       shell: bash -el {0}
