--- conflicted
+++ resolved
@@ -189,15 +189,9 @@
                 init_toml = toml.loads(f.read())
                 if filename == "osm_default_energy.toml":
                     if add_grade:
-<<<<<<< HEAD
-                        init_toml["traversal"][
-                            "grade_table_input_file"
-                        ] = "edges-grade-enumerated.txt.gz"
-=======
-                        init_toml["traversal"]["grade_table_input_input_file"] = (
+                        init_toml["traversal"]["grade_table_input_file"] = (
                             "edges-grade-enumerated.txt.gz"
                         )
->>>>>>> 117ffa44
                         init_toml["traversal"]["grade_table_grade_unit"] = "decimal"
             with open(output_directory / filename, "w") as f:
                 f.write(toml.dumps(init_toml))
