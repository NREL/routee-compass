--- conflicted
+++ resolved
@@ -56,17 +56,10 @@
             values on any edge.
         agg: Aggregation function to impute missing values from observed values.
             The default is numpy.mean, but you might also consider for example
-<<<<<<< HEAD
             numpy.median, numpy.nanmedian, or your own custom function. Defaults to numpy.mean.
         add_grade (bool, optional): If true, add grade information. Defaults to False. See add_grade_to_graph() for more info.
         raster_resolution_arc_seconds (str, optional): If grade is added, the resolution (in arc-seconds) of the tiles to download (either 1 or 1/3). Defaults to 1.
         default_config (bool, optional): If true, copy default configuration files into the output directory. Defaults to True.
-=======
-            numpy.median, numpy.nanmedian, or your own custom function.
-        add_grade: If true, add grade information. See add_grade_to_graph() for more info.
-        raster_resolution_arc_seconds: If grade is added, the resolution (in arc-seconds) of the tiles to download (either 1 or 1/3).
-        default_config: If true, copy default configuration files into the output directory.
->>>>>>> feae3ad3
 
     Example:
         >>> import osmnx as ox
