--- conflicted
+++ resolved
@@ -14,10 +14,7 @@
 geo = { workspace = true }
 anyhow = "1.0.70"
 bincode = "1.3.3"
-<<<<<<< HEAD
-=======
 geo = { workspace = true }
->>>>>>> 07d4455d
 rstar = "0.10.0"
 uom = { workspace = true, features = ["use_serde"] }
 ordered-float = "3.7.0"
