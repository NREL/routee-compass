use super::a_star_frontier::AStarFrontier;
use crate::algorithm::search::edge_traversal::EdgeTraversal;
use crate::algorithm::search::search_error::SearchError;
use crate::algorithm::search::search_tree_branch::SearchTreeBranch;
use crate::model::cost::cost::Cost;
use crate::model::frontier::frontier_model::FrontierModel;
use crate::model::graph::edge_id::EdgeId;
use crate::model::traversal::state::traversal_state::TraversalState;
use crate::model::traversal::traversal_model::TraversalModel;
use crate::util::read_only_lock::ExecutorReadOnlyLock;
use crate::{
    algorithm::search::min_search_tree::direction::Direction,
    model::graph::{directed_graph::DirectedGraph, vertex_id::VertexId},
};
use keyed_priority_queue::KeyedPriorityQueue;
use std::collections::{HashMap, HashSet};
use std::sync::Arc;
use std::sync::RwLockReadGuard;
use std::time::{Duration, Instant};

type MinSearchTree = HashMap<VertexId, SearchTreeBranch>;

/// run an A* Search over the given directed graph model. traverses links
/// from the source, via the provided direction, to the target. uses the
/// provided traversal model for state updates and link costs. estimates
/// the distance to the destination (the a* heuristic) using the provided
/// cost estimate function.
pub fn run_a_star(
    direction: Direction,
    source: VertexId,
    target: VertexId,
    directed_graph: Arc<ExecutorReadOnlyLock<Box<dyn DirectedGraph>>>,
    traversal_model: Arc<ExecutorReadOnlyLock<Box<dyn TraversalModel>>>,
    frontier_model: Arc<ExecutorReadOnlyLock<Box<dyn FrontierModel>>>,
<<<<<<< HEAD
    cost_estimate_fn: Arc<ExecutorReadOnlyLock<Box<dyn CostEstimateFunction>>>,
    timeout_duration: Duration,
=======
>>>>>>> f8e39743
) -> Result<MinSearchTree, SearchError> {
    if source == target {
        let empty: HashMap<VertexId, SearchTreeBranch> = HashMap::new();
        return Ok(empty);
    }

    // context for the search (graph, search functions, frontier priority queue)
    let g = directed_graph
        .read()
        .map_err(|e| SearchError::ReadOnlyPoisonError(e.to_string()))?;
    let m = traversal_model
        .read()
        .map_err(|e| SearchError::ReadOnlyPoisonError(e.to_string()))?;
    let f = frontier_model
        .read()
        .map_err(|e| SearchError::ReadOnlyPoisonError(e.to_string()))?;

    let mut frontier: KeyedPriorityQueue<AStarFrontier, Cost> = KeyedPriorityQueue::new();
    let mut traversal_costs: HashMap<VertexId, Cost> = HashMap::new();
    let mut solution: HashMap<VertexId, SearchTreeBranch> = HashMap::new();

    // setup initial search state
    traversal_costs.insert(source, Cost::ZERO);
    let initial_state = m.initial_state();
    let origin = AStarFrontier {
        vertex_id: source,
        prev_edge_id: None,
        state: initial_state.clone(),
    };

    let origin_cost = h_cost(source, target, &initial_state, &g, &m)?;
    frontier.push(origin, -origin_cost);

    let now = Instant::now();

    // run search loop until we reach the destination, or fail if the set is ever empty
    loop {
        let elapsed = now.elapsed();
        if elapsed > timeout_duration {
            log::error!("search timed out after {}ms", elapsed.as_millis());
            return Err(SearchError::InternalSearchError(format!(
                "search timed out after {}ms",
                elapsed.as_millis()
            )));
        }
        match frontier.pop() {
            None => return Err(SearchError::NoPathExists(source, target)),
            Some((current, _)) if current.vertex_id == target => break,
            Some((current, _))
                if m.terminate_search(&current.state)
                    .map_err(SearchError::TraversalModelFailure)? =>
            {
                break
            }
            Some((current, _)) => {
                let neighbor_triplets = g
                    .incident_triplets(current.vertex_id, direction)
                    .map_err(SearchError::GraphError)?;

                for (src_id, edge_id, dst_id) in neighbor_triplets {
                    // first make sure we have a valid edge
                    let e = g.edge_attr(edge_id).map_err(SearchError::GraphError)?;
                    if !f.valid_frontier(&e, &current.state)? {
                        continue;
                    }
                    let et =
                        EdgeTraversal::new(edge_id, current.prev_edge_id, &current.state, &g, &m)?;
                    let dst_h_cost = h_cost(dst_id, target, &current.state, &g, &m)?;
                    let traversal_cost = traversal_costs
                        .get(&src_id)
                        .unwrap_or(&Cost::INFINITY)
                        .to_owned();
                    let tentative_gscore = traversal_cost + et.edge_cost();
                    let existing_gscore = traversal_costs
                        .get(&dst_id)
                        .unwrap_or(&Cost::INFINITY)
                        .to_owned();
                    if tentative_gscore < existing_gscore {
                        traversal_costs.insert(dst_id, tentative_gscore);

                        // update solution
                        let traversal = SearchTreeBranch {
                            terminal_vertex: src_id,
                            edge_traversal: et.clone(),
                        };
                        solution.insert(dst_id, traversal);

                        // update open set

                        let f = AStarFrontier {
                            vertex_id: dst_id,
                            prev_edge_id: Some(edge_id),
                            state: et.result_state,
                        };
                        let f_score_value = tentative_gscore + dst_h_cost;
                        frontier.push(f, -f_score_value);
                    }
                }
            }
        }
    }

    return Ok(solution);
}

/// convenience method when origin and destination are specified using
/// edge ids instead of vertex ids. invokes a vertex-oriented search
/// from the out-vertex of the source edge to the in-vertex of the
/// target edge. composes the result with the source and target.
///
/// not tested.
pub fn run_a_star_edge_oriented(
    direction: Direction,
    source: EdgeId,
    target: EdgeId,
    directed_graph: Arc<ExecutorReadOnlyLock<Box<dyn DirectedGraph>>>,
    traversal_model: Arc<ExecutorReadOnlyLock<Box<dyn TraversalModel>>>,
    frontier_model: Arc<ExecutorReadOnlyLock<Box<dyn FrontierModel>>>,
<<<<<<< HEAD
    cost_estimate_fn: Arc<ExecutorReadOnlyLock<Box<dyn CostEstimateFunction>>>,
    timeout_duration: Duration,
=======
>>>>>>> f8e39743
) -> Result<MinSearchTree, SearchError> {
    // 1. guard against edge conditions (src==dst, src.dst_v == dst.src_v)
    let g = directed_graph
        .read()
        .map_err(|e| SearchError::ReadOnlyPoisonError(e.to_string()))?;
    let m: RwLockReadGuard<Box<dyn TraversalModel>> = traversal_model
        .read()
        .map_err(|e| SearchError::ReadOnlyPoisonError(e.to_string()))?;
    let source_edge_src_vertex_id = g.src_vertex(source)?;
    let source_edge_dst_vertex_id = g.dst_vertex(source)?;
    let target_edge_src_vertex_id = g.src_vertex(target)?;
    let target_edge_dst_vertex_id = g.dst_vertex(target)?;

    if source == target {
        let empty: HashMap<VertexId, SearchTreeBranch> = HashMap::new();
        return Ok(empty);
    } else if source_edge_dst_vertex_id == target_edge_src_vertex_id {
        // route is simply source -> target
        let init_state = m.initial_state();
        let src_et = EdgeTraversal::new(source, None, &init_state, &g, &m)?;
        let dst_et = EdgeTraversal::new(target, Some(source), &src_et.result_state, &g, &m)?;
        let src_traversal = SearchTreeBranch {
            terminal_vertex: target_edge_src_vertex_id,
            edge_traversal: dst_et,
        };
        let dst_traversal = SearchTreeBranch {
            terminal_vertex: source_edge_src_vertex_id,
            edge_traversal: src_et,
        };
        let tree = HashMap::from([
            (target_edge_dst_vertex_id, src_traversal),
            (source_edge_dst_vertex_id, dst_traversal),
        ]);
        return Ok(tree);
    } else {
        // run a search and append source/target edges to result
        let mut tree: HashMap<VertexId, SearchTreeBranch> = run_a_star(
            direction,
            source_edge_dst_vertex_id,
            target_edge_src_vertex_id,
            directed_graph.clone(),
            traversal_model.clone(),
            frontier_model.clone(),
<<<<<<< HEAD
            cost_estimate_fn.clone(),
            timeout_duration,
=======
>>>>>>> f8e39743
        )?;

        if tree.is_empty() {
            return Err(SearchError::NoPathExists(
                source_edge_dst_vertex_id,
                target_edge_src_vertex_id,
            ));
        }

        // append source/target edge traversals to the tree
        // no costs added for now, this would require flipping the order here and
        // passing the search state into the vertex-oriented search function
        // that included the traversal of the initial edge.
        let init_state = m.initial_state();
        let final_state = &tree
            .get(&target_edge_src_vertex_id)
            .ok_or(SearchError::VertexMissingFromSearchTree(
                target_edge_src_vertex_id,
            ))?
            .edge_traversal
            .result_state;
        let src_et = EdgeTraversal {
            edge_id: source,
            access_cost: Cost::ZERO,
            traversal_cost: Cost::ZERO,
            result_state: init_state,
        };
        let dst_et = EdgeTraversal {
            edge_id: target,
            access_cost: Cost::ZERO,
            traversal_cost: Cost::ZERO,
            result_state: final_state.to_vec(),
        };
        let src_traversal = SearchTreeBranch {
            terminal_vertex: source_edge_src_vertex_id,
            edge_traversal: src_et,
        };
        let dst_traversal = SearchTreeBranch {
            terminal_vertex: target_edge_src_vertex_id,
            edge_traversal: dst_et,
        };

        // it is possible that the search already found these vertices. one major edge
        // case is when the trip starts with a u-turn.
        if !tree.contains_key(&source_edge_dst_vertex_id) {
            tree.extend([(source_edge_dst_vertex_id, src_traversal)]);
        }
        if !tree.contains_key(&target_edge_dst_vertex_id) {
            tree.extend([(target_edge_dst_vertex_id, dst_traversal)]);
        }

        return Ok(tree);
    }
}

/// reconstructs a path from a minimum shortest path tree for some source and target vertex
/// directionality travels up from target to source, toward root of the tree, in both the forward
/// and reverse cases.
pub fn backtrack(
    source_id: VertexId,
    target_id: VertexId,
    solution: &HashMap<VertexId, SearchTreeBranch>,
) -> Result<Vec<EdgeTraversal>, SearchError> {
    let mut result: Vec<EdgeTraversal> = vec![];
    let mut visited: HashSet<EdgeId> = HashSet::new();
    let mut this_vertex = target_id.clone();
    loop {
        if this_vertex == source_id {
            break;
        }
        let traversal = solution
            .get(&this_vertex)
            .ok_or(SearchError::VertexMissingFromSearchTree(this_vertex))?;
        let first_visit = visited.insert(traversal.edge_traversal.edge_id);
        if !first_visit {
            return Err(SearchError::LoopInSearchResult(
                traversal.edge_traversal.edge_id,
            ));
        }
        result.push(traversal.edge_traversal.clone());
        this_vertex = traversal.terminal_vertex;
    }
    let reversed = result.into_iter().rev().collect();
    Ok(reversed)
}

/// edge-oriented backtrack method
pub fn backtrack_edges(
    source_id: EdgeId,
    target_id: EdgeId,
    solution: &HashMap<VertexId, SearchTreeBranch>,
    graph: Arc<ExecutorReadOnlyLock<Box<dyn DirectedGraph>>>,
) -> Result<Vec<EdgeTraversal>, SearchError> {
    let g_inner = graph
        .read()
        .map_err(|e| SearchError::ReadOnlyPoisonError(e.to_string()))?;
    let o_v = g_inner
        .src_vertex(source_id)
        .map_err(SearchError::GraphError)?;
    let d_v = g_inner
        .dst_vertex(target_id)
        .map_err(SearchError::GraphError)?;
    backtrack(o_v, d_v, solution)
}

pub fn h_cost(
    src: VertexId,
    dst: VertexId,
    state: &TraversalState,
    g: &RwLockReadGuard<Box<dyn DirectedGraph>>,
    m: &RwLockReadGuard<Box<dyn TraversalModel>>,
) -> Result<Cost, SearchError> {
    let src_vertex = g.vertex_attr(src)?;
    let dst_vertex = g.vertex_attr(dst)?;
    let cost_estimate = m.cost_estimate(&src_vertex, &dst_vertex, &state)?;
    return Ok(cost_estimate);
}

#[cfg(test)]
mod tests {
    use super::*;
    use crate::model::frontier::default::no_restriction;
    use crate::model::traversal::default::distance::DistanceModel;
    use crate::model::traversal::traversal_model::TraversalModel;
    use crate::model::units::Length;
    use crate::test::mocks::TestDG;
    use crate::{model::graph::edge_id::EdgeId, util::read_only_lock::DriverReadOnlyLock};
    use rayon::prelude::*;
    use uom::si::length::centimeter;

    #[test]
    fn test_e2e_queries() {
        // simple box world but no one should drive between (0) and (1) because of slow speeds
        // (0) <---> (1)
        //  ^         ^
        //  |         |
        //  v         v
        // (3) <---> (2)
        // (0) -[0]-> (1) slow
        // (1) -[1]-> (0) slow
        // (1) -[2]-> (2) med
        // (2) -[3]-> (1) med
        // (2) -[4]-> (3) med
        // (3) -[5]-> (2) med
        // (3) -[6]-> (0) fast
        // (0) -[7]-> (3) fast
        let adj = HashMap::from([
            (
                VertexId(0),
                HashMap::from([(EdgeId(0), VertexId(1)), (EdgeId(7), VertexId(3))]),
            ),
            (
                VertexId(1),
                HashMap::from([(EdgeId(1), VertexId(0)), (EdgeId(2), VertexId(2))]),
            ),
            (
                VertexId(2),
                HashMap::from([(EdgeId(3), VertexId(1)), (EdgeId(4), VertexId(3))]),
            ),
            (
                VertexId(3),
                HashMap::from([(EdgeId(5), VertexId(2)), (EdgeId(6), VertexId(0))]),
            ),
        ]);
        let edge_lengths = HashMap::from([
            (EdgeId(0), Length::new::<centimeter>(10.0)),
            (EdgeId(1), Length::new::<centimeter>(10.0)),
            (EdgeId(2), Length::new::<centimeter>(2.0)),
            (EdgeId(3), Length::new::<centimeter>(2.0)),
            (EdgeId(4), Length::new::<centimeter>(1.0)),
            (EdgeId(5), Length::new::<centimeter>(1.0)),
            (EdgeId(6), Length::new::<centimeter>(2.0)),
            (EdgeId(7), Length::new::<centimeter>(2.0)),
        ]);

        // these are the queries to test the grid world. for each query,
        // we have the vertex pair (source, target) to submit to the
        // search algorithm, and then the expected route traversal vector for each pair.
        // a comment is provided that illustrates each query/expected traversal combination.
        let queries: Vec<(VertexId, VertexId, Vec<EdgeId>)> = vec![
            (
                // 0 -[7]-> 3 -[5]-> 2 -[3]-> 1
                VertexId(0),
                VertexId(1),
                vec![EdgeId(7), EdgeId(5), EdgeId(3)],
            ),
            (
                // 0 -[7]-> 3
                VertexId(0),
                VertexId(3),
                vec![EdgeId(7)],
            ),
            (
                // 1 -[2]-> 2 -[4]-> 3 -[6]-> 0
                VertexId(1),
                VertexId(0),
                vec![EdgeId(2), EdgeId(4), EdgeId(6)],
            ),
            (VertexId(1), VertexId(2), vec![EdgeId(2)]), // 1 -[2]-> 2
            (VertexId(2), VertexId(3), vec![EdgeId(4)]), // 2 -[4]-> 3
        ];

        // setup the graph, traversal model, and a* heuristic to be shared across the queries in parallel
        // these live in the "driver" process and are passed as read-only memory to each executor process
        let driver_dg_obj: Box<dyn DirectedGraph> =
            Box::new(TestDG::new(adj, edge_lengths).unwrap());
        let driver_dg = Arc::new(DriverReadOnlyLock::new(driver_dg_obj));

        let dist_tm: Box<dyn TraversalModel> = Box::new(DistanceModel {});
        let no_restriction: Box<dyn FrontierModel> = Box::new(no_restriction::NoRestriction {});
        let driver_tm = Arc::new(DriverReadOnlyLock::new(dist_tm));
        let driver_fm = Arc::new(DriverReadOnlyLock::new(no_restriction));

        // execute the route search
        let result: Vec<Result<MinSearchTree, SearchError>> = queries
            .clone()
            .into_par_iter()
            .map(|(o, d, _expected)| {
                let dg_inner = Arc::new(driver_dg.read_only());
                let tm_inner = Arc::new(driver_tm.read_only());
                let fm_inner = Arc::new(driver_fm.read_only());
<<<<<<< HEAD
                let cost_inner = Arc::new(driver_cf.read_only());
                run_a_star(
                    Direction::Forward,
                    o,
                    d,
                    dg_inner,
                    tm_inner,
                    fm_inner,
                    cost_inner,
                    Duration::from_secs(2),
                )
=======
                run_a_star(Direction::Forward, o, d, dg_inner, tm_inner, fm_inner)
>>>>>>> f8e39743
            })
            .collect();

        // review the search results, confirming that the route result matches the expected route
        for (r, (o, d, expected_route)) in result.into_iter().zip(queries) {
            let solution = r.unwrap();
            let route = backtrack(o, d, &solution).unwrap();
            let route_edges: Vec<EdgeId> = route.iter().map(|r| r.edge_id).collect();
            assert_eq!(
                route_edges, expected_route,
                "route did not match expected: {:?} {:?}",
                route_edges, expected_route
            );
        }
    }
}<|MERGE_RESOLUTION|>--- conflicted
+++ resolved
@@ -32,11 +32,7 @@
     directed_graph: Arc<ExecutorReadOnlyLock<Box<dyn DirectedGraph>>>,
     traversal_model: Arc<ExecutorReadOnlyLock<Box<dyn TraversalModel>>>,
     frontier_model: Arc<ExecutorReadOnlyLock<Box<dyn FrontierModel>>>,
-<<<<<<< HEAD
-    cost_estimate_fn: Arc<ExecutorReadOnlyLock<Box<dyn CostEstimateFunction>>>,
     timeout_duration: Duration,
-=======
->>>>>>> f8e39743
 ) -> Result<MinSearchTree, SearchError> {
     if source == target {
         let empty: HashMap<VertexId, SearchTreeBranch> = HashMap::new();
@@ -155,11 +151,7 @@
     directed_graph: Arc<ExecutorReadOnlyLock<Box<dyn DirectedGraph>>>,
     traversal_model: Arc<ExecutorReadOnlyLock<Box<dyn TraversalModel>>>,
     frontier_model: Arc<ExecutorReadOnlyLock<Box<dyn FrontierModel>>>,
-<<<<<<< HEAD
-    cost_estimate_fn: Arc<ExecutorReadOnlyLock<Box<dyn CostEstimateFunction>>>,
     timeout_duration: Duration,
-=======
->>>>>>> f8e39743
 ) -> Result<MinSearchTree, SearchError> {
     // 1. guard against edge conditions (src==dst, src.dst_v == dst.src_v)
     let g = directed_graph
@@ -203,11 +195,7 @@
             directed_graph.clone(),
             traversal_model.clone(),
             frontier_model.clone(),
-<<<<<<< HEAD
-            cost_estimate_fn.clone(),
             timeout_duration,
-=======
->>>>>>> f8e39743
         )?;
 
         if tree.is_empty() {
@@ -429,8 +417,6 @@
                 let dg_inner = Arc::new(driver_dg.read_only());
                 let tm_inner = Arc::new(driver_tm.read_only());
                 let fm_inner = Arc::new(driver_fm.read_only());
-<<<<<<< HEAD
-                let cost_inner = Arc::new(driver_cf.read_only());
                 run_a_star(
                     Direction::Forward,
                     o,
@@ -438,12 +424,8 @@
                     dg_inner,
                     tm_inner,
                     fm_inner,
-                    cost_inner,
                     Duration::from_secs(2),
                 )
-=======
-                run_a_star(Direction::Forward, o, d, dg_inner, tm_inner, fm_inner)
->>>>>>> f8e39743
             })
             .collect();
 
