--- conflicted
+++ resolved
@@ -27,11 +27,9 @@
     #[error(transparent)]
     GraphError(#[from] GraphError),
     #[error(transparent)]
-<<<<<<< HEAD
     AccessModelError(#[from] AccessModelError),
-=======
+    #[error(transparent)]
     StateError(#[from] StateError),
->>>>>>> ec75432c
     #[error("prediction model failed with error {0}")]
     PredictionModel(String),
 }