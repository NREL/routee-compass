--- conflicted
+++ resolved
@@ -1,19 +1,12 @@
 use std::sync::Arc;
 
-use uom::{
-    si::f64::{Length, Ratio},
-    ConstZero,
-};
+use uom::{si::f64::Length, ConstZero};
 
 use crate::model::{
     network::{Edge, Vertex},
     state::{InputFeature, StateFeature, StateModel, StateVariable},
     traversal::{default::fieldname, TraversalModel, TraversalModelError, TraversalModelService},
-<<<<<<< HEAD
-    unit::{DistanceUnit, RatioUnit},
-=======
-    unit::{Distance, DistanceUnit},
->>>>>>> c26be13e
+    unit::DistanceUnit,
 };
 
 use super::elevation_change::ElevationChange;
@@ -56,16 +49,10 @@
             ),
             (
                 String::from(fieldname::TRIP_ELEVATION_LOSS),
-<<<<<<< HEAD
-                StateFeature::Ratio {
-                    value: Ratio::ZERO,
-=======
-                OutputFeature::Distance {
-                    distance_unit: self.distance_unit,
-                    initial: Distance::ZERO,
->>>>>>> c26be13e
+                StateFeature::Distance {
+                    value: Length::ZERO,
                     accumulator: true,
-                    output_unit: Some(RatioUnit::default()),
+                    output_unit: Some(DistanceUnit::default()),
                 },
             ),
         ]
