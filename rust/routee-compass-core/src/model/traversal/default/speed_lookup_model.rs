<<<<<<< HEAD
use std::path::{Path};
=======
use std::path::Path;
>>>>>>> 9640d5c7

use crate::model::graph::edge_id::EdgeId;
use crate::util::fs::read_decoders;
use crate::util::geo::haversine;
use crate::util::unit::{Distance, DistanceUnit};
use crate::util::unit::{SpeedUnit, Time, TimeUnit, BASE_DISTANCE_UNIT, BASE_TIME_UNIT};
use crate::{
    model::{
        cost::cost::Cost,
        property::{edge::Edge, vertex::Vertex},
        traversal::{
            state::{state_variable::StateVar, traversal_state::TraversalState},
            traversal_model::TraversalModel,
            traversal_model_error::TraversalModelError,
            traversal_result::TraversalResult,
        },
    },
    util::{fs::read_utils, unit::Speed},
};

pub struct SpeedLookupModel {
    speed_table: Box<[Speed]>,
    speed_unit: SpeedUnit,
    output_time_unit: TimeUnit,
    output_distance_unit: DistanceUnit,
    max_speed: Speed,
}

impl SpeedLookupModel {
    pub fn new<P: AsRef<Path>>(
        speed_table_path: &P,
        speed_unit: SpeedUnit,
        output_distance_unit_opt: Option<DistanceUnit>,
        output_time_unit_opt: Option<TimeUnit>,
    ) -> Result<SpeedLookupModel, TraversalModelError> {
        let speed_table: Box<[Speed]> =
            read_utils::read_raw_file(&speed_table_path, read_decoders::default, None).map_err(
                |e| {
                    TraversalModelError::FileReadError(
                        speed_table_path.as_ref().to_path_buf(),
                        e.to_string(),
                    )
                },
            )?;
        let max_speed = get_max_speed(&speed_table)?;
        let output_time_unit = output_time_unit_opt.unwrap_or(BASE_TIME_UNIT);
        let output_distance_unit = output_distance_unit_opt.unwrap_or(BASE_DISTANCE_UNIT);
        let model = SpeedLookupModel {
            speed_table,
            output_distance_unit,
            output_time_unit,
            speed_unit,
            max_speed: max_speed.clone(),
        };
        return Ok(model);
    }
}

impl TraversalModel for SpeedLookupModel {
    fn initial_state(&self) -> TraversalState {
        // distance, time
        vec![StateVar(0.0), StateVar(0.0)]
    }
    fn traversal_cost(
        &self,
        _src: &Vertex,
        edge: &Edge,
        _dst: &Vertex,
        state: &TraversalState,
    ) -> Result<TraversalResult, TraversalModelError> {
        let distance = BASE_DISTANCE_UNIT.convert(edge.distance, self.output_distance_unit.clone());
        let speed = get_speed(&self.speed_table, edge.edge_id)?;
        let time = Time::create(
            speed,
            self.speed_unit.clone(),
            distance,
            self.output_distance_unit.clone(),
            self.output_time_unit.clone(),
        )?;

        let total_cost = Cost::from(time);
        let updated_state = update_state(state, distance, time);
        let result = TraversalResult {
            total_cost,
            updated_state,
        };
        Ok(result)
    }

    fn cost_estimate(
        &self,
        src: &Vertex,
        dst: &Vertex,
        _state: &TraversalState,
    ) -> Result<Cost, TraversalModelError> {
        let distance = haversine::coord_distance(
            src.coordinate,
            dst.coordinate,
            self.output_distance_unit.clone(),
        )
        .map_err(TraversalModelError::NumericError)?;

        if distance == Distance::ZERO {
            return Ok(Cost::ZERO);
        }

        let time = Time::create(
            self.max_speed,
            self.speed_unit.clone(),
            distance,
            self.output_distance_unit.clone(),
            self.output_time_unit.clone(),
        )?;
        Ok(Cost::from(time))
    }

    fn serialize_state(&self, state: &TraversalState) -> serde_json::Value {
        let distance = get_distance_from_state(state);
        let time = get_time_from_state(state);
        serde_json::json!({
            "distance": distance,
            "time": time,
        })
    }

    fn serialize_state_info(&self, _state: &TraversalState) -> serde_json::Value {
        serde_json::json!({
            "distance_unit": self.output_distance_unit,
            "time_unit": self.output_time_unit,
        })
    }
}

fn update_state(state: &TraversalState, distance: Distance, time: Time) -> TraversalState {
    let mut updated_state = state.clone();
    updated_state[0] = state[0] + distance.into();
    updated_state[1] = state[1] + time.into();
    return updated_state;
}

fn get_distance_from_state(state: &TraversalState) -> Distance {
    return Distance::new(state[0].0);
}

fn get_time_from_state(state: &TraversalState) -> Time {
    return Time::new(state[1].0);
}

/// look up a speed from the speed table
pub fn get_speed(
    speed_table: &Box<[Speed]>,
    edge_id: EdgeId,
) -> Result<Speed, TraversalModelError> {
    let speed: &Speed = speed_table.get(edge_id.as_usize()).ok_or(
        TraversalModelError::MissingIdInTabularCostFunction(
            format!("{}", edge_id),
            String::from("EdgeId"),
            String::from("speed table"),
        ),
    )?;
    Ok(*speed)
}

pub fn get_max_speed(speed_table: &Box<[Speed]>) -> Result<Speed, TraversalModelError> {
    let (max_speed, count) =
        speed_table
            .iter()
            .fold((Speed::ZERO, 0), |(acc_max, acc_cnt), row| {
                let next_max = if acc_max > *row { acc_max } else { row.clone() };
                (next_max, acc_cnt + 1)
            });

    if count == 0 {
        let msg = format!("parsed {} entries for speed table", count);
        return Err(TraversalModelError::BuildError(msg));
    } else if max_speed == Speed::ZERO {
        let msg = format!("max speed was zero in speed table with {} entries", count);
        return Err(TraversalModelError::BuildError(msg));
    } else {
        return Ok(max_speed);
    }
}

#[cfg(test)]
mod tests {
    use super::*;
<<<<<<< HEAD
    use crate::util::unit::Distance;
    use crate::{
        model::{
            graph::{edge_id::EdgeId, vertex_id::VertexId},
            property::{edge::Edge, vertex::Vertex},
        },
=======
    use crate::model::{
        graph::{edge_id::EdgeId, vertex_id::VertexId},
        property::{edge::Edge, vertex::Vertex},
>>>>>>> 9640d5c7
    };
    use crate::util::unit::Distance;
    use geo::coord;
    use std::path::PathBuf;

    fn mock_vertex() -> Vertex {
        return Vertex {
            vertex_id: VertexId(0),
            coordinate: coord! {x: -86.67, y: 36.12},
        };
    }
    fn mock_edge(edge_id: usize) -> Edge {
        return Edge {
            edge_id: EdgeId(edge_id),
            src_vertex_id: VertexId(0),
            dst_vertex_id: VertexId(1),
            distance: Distance::new(100.0),
        };
    }
    fn filepath() -> PathBuf {
        let filepath = PathBuf::from(env!("CARGO_MANIFEST_DIR"))
            .join("src")
            .join("model")
            .join("traversal")
            .join("default")
            .join("test")
            .join("velocities.txt");
        filepath
    }

    fn approx_eq(a: f64, b: f64, error: f64) {
        let result = match (a, b) {
            (c, d) if c < d => d - c < error,
            (c, d) if c > d => c - d < error,
            (_, _) => true,
        };
        assert!(
            result,
            "{} ~= {} is not true within an error of {}",
            a, b, error
        )
    }

    #[test]
    fn test_edge_cost_lookup_with_seconds_time_unit() {
        let file = filepath();
        let lookup = SpeedLookupModel::new(
            &file,
            SpeedUnit::KilometersPerHour,
            None,
            Some(TimeUnit::Seconds),
        )
        .unwrap();
        let initial = lookup.initial_state();
        let v = mock_vertex();
        let e1 = mock_edge(0);
        // 100 meters @ 10kph should take 36 seconds ((0.1/10) * 3600)
        let result = lookup.traversal_cost(&v, &e1, &v, &initial).unwrap();
        let expected = 36.0;
        approx_eq(result.total_cost.into(), expected, 0.001);
        approx_eq(result.updated_state[1].into(), expected, 0.001);
    }

    #[test]
    fn test_edge_cost_lookup_with_milliseconds_time_unit() {
        let file = filepath();
        let lookup = SpeedLookupModel::new(
            &file,
            SpeedUnit::KilometersPerHour,
            None,
            Some(TimeUnit::Milliseconds),
        )
        .unwrap();
        let initial = lookup.initial_state();
        let v = mock_vertex();
        let e1 = mock_edge(0);
        // 100 meters @ 10kph should take 36,000 milliseconds ((0.1/10) * 3600000)
        let result = lookup.traversal_cost(&v, &e1, &v, &initial).unwrap();
        let expected = 36000.0;
        approx_eq(result.total_cost.into(), expected, 0.001);
        approx_eq(result.updated_state[1].into(), expected, 0.001);
    }
}<|MERGE_RESOLUTION|>--- conflicted
+++ resolved
@@ -1,9 +1,3 @@
-<<<<<<< HEAD
-use std::path::{Path};
-=======
-use std::path::Path;
->>>>>>> 9640d5c7
-
 use crate::model::graph::edge_id::EdgeId;
 use crate::util::fs::read_decoders;
 use crate::util::geo::haversine;
@@ -22,6 +16,7 @@
     },
     util::{fs::read_utils, unit::Speed},
 };
+use std::path::Path;
 
 pub struct SpeedLookupModel {
     speed_table: Box<[Speed]>,
@@ -189,18 +184,9 @@
 #[cfg(test)]
 mod tests {
     use super::*;
-<<<<<<< HEAD
-    use crate::util::unit::Distance;
-    use crate::{
-        model::{
-            graph::{edge_id::EdgeId, vertex_id::VertexId},
-            property::{edge::Edge, vertex::Vertex},
-        },
-=======
     use crate::model::{
         graph::{edge_id::EdgeId, vertex_id::VertexId},
         property::{edge::Edge, vertex::Vertex},
->>>>>>> 9640d5c7
     };
     use crate::util::unit::Distance;
     use geo::coord;
