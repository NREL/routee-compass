use super::speed_traversal_engine::SpeedTraversalEngine;
use crate::model::network::edge_id::EdgeId;
use crate::model::network::{Edge, Vertex};
use crate::model::state::StateFeature;
use crate::model::state::StateModel;
use crate::model::state::StateVariable;
use crate::model::traversal::traversal_model::TraversalModel;
<<<<<<< HEAD
use crate::model::unit::{baseunit, Convert, Distance, Time};
=======
use crate::model::unit::{Distance, SpeedUnit, Time, BASE_DISTANCE_UNIT};
>>>>>>> 2ad8a225
use crate::model::{traversal::traversal_model_error::TraversalModelError, unit::Speed};
use crate::util::geo::haversine;
use std::borrow::Cow;
use std::sync::Arc;

pub struct SpeedTraversalModel {
    engine: Arc<SpeedTraversalEngine>,

    speed_limit: Option<(Speed, SpeedUnit)>,
}

impl SpeedTraversalModel {
    pub fn new(
        engine: Arc<SpeedTraversalEngine>,
        speed_limit: Option<(Speed, SpeedUnit)>,
    ) -> SpeedTraversalModel {
        if let Some((max_speed, max_speed_unit)) = speed_limit {
            let converted_speed = max_speed_unit.convert(&max_speed, &engine.speed_unit);
            let converted_speed_unit = engine.speed_unit;
            return SpeedTraversalModel {
                engine,
                speed_limit: Some((converted_speed, converted_speed_unit)),
            };
        }

        SpeedTraversalModel {
            engine,
            speed_limit: None,
        }
    }
    const DISTANCE: &'static str = "distance";
    const TIME: &'static str = "time";
}

impl TraversalModel for SpeedTraversalModel {
    fn traverse_edge(
        &self,
        trajectory: (&Vertex, &Edge, &Vertex),
        state: &mut Vec<StateVariable>,
        state_model: &StateModel,
    ) -> Result<(), TraversalModelError> {
        let (_, edge, _) = trajectory;
        let mut distance = Cow::Borrowed(&edge.distance);
        baseunit::DISTANCE_UNIT.convert(&mut distance, &self.engine.distance_unit)?;
        let dist_converted = distance.into_owned();
        let speed = get_speed(&self.engine.speed_table, edge.edge_id)?;
<<<<<<< HEAD
        let (t, tu) = Time::create(
            (&dist_converted, &self.engine.distance_unit),
            (&speed, &self.engine.speed_unit),
=======

        let speed = match self.speed_limit {
            // speed unit here is unused since we've already converted into the same unit as the speed model
            Some((speed_limit, _speed_unit)) => {
                if speed > speed_limit {
                    speed_limit
                } else {
                    speed
                }
            }
            None => speed,
        };

        let edge_time = Time::create(
            &speed,
            &self.engine.speed_unit,
            &distance,
            &self.engine.distance_unit,
            &self.engine.time_unit,
>>>>>>> 2ad8a225
        )?;
        let mut edge_time = Cow::Owned(t);
        tu.convert(&mut edge_time, &self.engine.time_unit)?;

        state_model.add_time(
            state,
            &Self::TIME.into(),
            &edge_time,
            &self.engine.time_unit,
        )?;
        state_model.add_distance(
            state,
            &Self::DISTANCE.into(),
            &dist_converted,
            &self.engine.distance_unit,
        )?;
        Ok(())
    }

    fn estimate_traversal(
        &self,
        od: (&Vertex, &Vertex),
        state: &mut Vec<StateVariable>,
        state_model: &StateModel,
    ) -> Result<(), TraversalModelError> {
        let (src, dst) = od;
        let distance =
            haversine::coord_distance(&src.coordinate, &dst.coordinate, self.engine.distance_unit)
                .map_err(|e| {
                    TraversalModelError::TraversalModelFailure(format!(
                        "could not compute haversine distance between {} and {}: {}",
                        src, dst, e
                    ))
                })?;

        if distance == Distance::ZERO {
            return Ok(());
        }
<<<<<<< HEAD
        let (t, tu) = Time::create(
            (&distance, &self.engine.distance_unit),
            (&self.engine.max_speed, &self.engine.speed_unit),
=======

        let max_speed = match self.speed_limit {
            Some((speed_limit, _speed_unit)) => speed_limit,
            None => self.engine.max_speed,
        };

        let estimated_time = Time::create(
            &max_speed,
            &self.engine.speed_unit,
            &distance,
            &self.engine.distance_unit,
            &self.engine.time_unit,
>>>>>>> 2ad8a225
        )?;
        let mut edge_time = Cow::Owned(t);
        tu.convert(&mut edge_time, &self.engine.time_unit)?;

        // let estimated_time = Time::create(
        //     &self.engine.max_speed,
        //     &self.engine.speed_unit,
        //     &distance,
        //     &self.engine.distance_unit,
        //     &self.engine.time_unit,
        // )?;
        state_model.add_time(
            state,
            &Self::TIME.into(),
            &edge_time,
            &self.engine.time_unit,
        )?;
        state_model.add_distance(
            state,
            &Self::DISTANCE.into(),
            &distance,
            &self.engine.distance_unit,
        )?;

        Ok(())
    }
    /// track the time state feature
    fn state_features(&self) -> Vec<(String, StateFeature)> {
        vec![
            (
                String::from(Self::TIME),
                StateFeature::Time {
                    time_unit: self.engine.time_unit,
                    initial: Time::ZERO,
                },
            ),
            (
                String::from(Self::DISTANCE),
                StateFeature::Distance {
                    distance_unit: self.engine.distance_unit,
                    initial: Distance::ZERO,
                },
            ),
        ]
    }
}

/// look up a speed from the speed table
pub fn get_speed(speed_table: &[Speed], edge_id: EdgeId) -> Result<Speed, TraversalModelError> {
    let speed: &Speed = speed_table.get(edge_id.as_usize()).ok_or_else(|| {
        TraversalModelError::TraversalModelFailure(format!(
            "could not find expected index {} in speed table",
            edge_id
        ))
    })?;
    Ok(*speed)
}

#[cfg(test)]
mod tests {
    use super::*;
    use crate::model::network::{Edge, EdgeId, Vertex, VertexId};
    use crate::model::unit::{Distance, DistanceUnit, SpeedUnit, TimeUnit};
    use crate::util::geo::coord::InternalCoord;
    use geo::coord;
    use std::path::PathBuf;

    fn mock_vertex() -> Vertex {
        Vertex {
            vertex_id: VertexId(0),
            coordinate: InternalCoord(coord! {x: -86.67, y: 36.12}),
        }
    }
    fn mock_edge(edge_id: usize) -> Edge {
        Edge {
            edge_id: EdgeId(edge_id),
            src_vertex_id: VertexId(0),
            dst_vertex_id: VertexId(1),
            distance: Distance::from(100.0),
        }
    }
    fn filepath() -> PathBuf {
        PathBuf::from(env!("CARGO_MANIFEST_DIR"))
            .join("src")
            .join("model")
            .join("traversal")
            .join("default")
            .join("test")
            .join("velocities.txt")
    }

    fn approx_eq(a: f64, b: f64, error: f64) {
        let result = match (a, b) {
            (c, d) if c < d => d - c < error,
            (c, d) if c > d => c - d < error,
            (_, _) => true,
        };
        assert!(
            result,
            "{} ~= {} is not true within an error of {}",
            a, b, error
        )
    }

    #[test]
    fn test_edge_cost_lookup_with_seconds_time_unit() {
        let file = filepath();
        let engine = SpeedTraversalEngine::new(
            &file,
            SpeedUnit(DistanceUnit::Kilometers, TimeUnit::Hours),
            None,
            Some(TimeUnit::Seconds),
        )
        .unwrap();
        let state_model = Arc::new(
            StateModel::empty()
                .extend(vec![
                    (
                        String::from("distance"),
                        StateFeature::Distance {
                            distance_unit: DistanceUnit::Kilometers,
                            initial: Distance::from(0.0),
                        },
                    ),
                    (
                        String::from("time"),
                        StateFeature::Time {
                            time_unit: TimeUnit::Seconds,
                            initial: Time::from(0.0),
                        },
                    ),
                ])
                .unwrap(),
        );
        let model: SpeedTraversalModel = SpeedTraversalModel::new(Arc::new(engine), None);
        let mut state = state_model.initial_state().unwrap();
        let v = mock_vertex();
        let e1 = mock_edge(0);
        // 100 meters @ 10kph should take 36 seconds ((0.1/10) * 3600)
        model
            .traverse_edge((&v, &e1, &v), &mut state, &state_model)
            .unwrap();

        let expected = 36.0;
        // approx_eq(result.total_cost.into(), expected, 0.001);
        // approx_eq(result.updated_state[1].into(), expected, 0.001);
        approx_eq(state[1].into(), expected, 0.001);
    }

    #[test]
    fn test_edge_cost_lookup_with_milliseconds_time_unit() {
        let file = filepath();
        let engine = SpeedTraversalEngine::new(
            &file,
            SpeedUnit(DistanceUnit::Kilometers, TimeUnit::Hours),
            None,
            Some(TimeUnit::Milliseconds),
        )
        .unwrap();
        let state_model = Arc::new(
            StateModel::empty()
                .extend(vec![
                    (
                        String::from("distance"),
                        StateFeature::Distance {
                            distance_unit: DistanceUnit::Kilometers,
                            initial: Distance::from(0.0),
                        },
                    ),
                    (
                        String::from("time"),
                        StateFeature::Time {
                            time_unit: TimeUnit::Milliseconds,
                            initial: Time::from(0.0),
                        },
                    ),
                ])
                .unwrap(),
        );
        let model = SpeedTraversalModel::new(Arc::new(engine), None);
        let mut state = state_model.initial_state().unwrap();
        let v = mock_vertex();
        let e1 = mock_edge(0);
        // 100 meters @ 10kph should take 36,000 milliseconds ((0.1/10) * 3600000)
        model
            .traverse_edge((&v, &e1, &v), &mut state, &state_model)
            .unwrap();
        let expected = 36000.0;
        // approx_eq(result.total_cost.into(), expected, 0.001);
        // approx_eq(result.updated_state[1].into(), expected, 0.001);
        approx_eq(state[1].into(), expected, 0.001);
    }

    #[test]
    fn test_speed_limit_enforcement() {
        let file = filepath();
        let engine = Arc::new(
            SpeedTraversalEngine::new(
                &file,
                SpeedUnit::KilometersPerHour,
                None,
                Some(TimeUnit::Seconds),
            )
            .unwrap(),
        );

        // We know from the test data that edge 0 has a speed of 10 kph, so set a limit of 5 kph
        let speed_limit = Some((Speed::new(5.0), SpeedUnit::KilometersPerHour));

        let state_model = Arc::new(
            StateModel::empty()
                .extend(vec![
                    (
                        String::from("distance"),
                        StateFeature::Distance {
                            distance_unit: DistanceUnit::Kilometers,
                            initial: Distance::new(0.0),
                        },
                    ),
                    (
                        String::from("time"),
                        StateFeature::Time {
                            time_unit: TimeUnit::Seconds,
                            initial: Time::new(0.0),
                        },
                    ),
                ])
                .unwrap(),
        );

        // Create model with speed limit
        let model_with_limit = SpeedTraversalModel::new(engine.clone(), speed_limit);
        // Create model without speed limit for comparison
        let model_without_limit = SpeedTraversalModel::new(engine, None);

        let mut state_with_limit = state_model.initial_state().unwrap();
        let mut state_without_limit = state_model.initial_state().unwrap();

        let v = mock_vertex();
        let e = mock_edge(0);

        // Traverse with speed limit
        model_with_limit
            .traverse_edge((&v, &e, &v), &mut state_with_limit, &state_model)
            .unwrap();

        // Traverse without speed limit
        model_without_limit
            .traverse_edge((&v, &e, &v), &mut state_without_limit, &state_model)
            .unwrap();

        // The time with speed limit should be about twice the time without limit
        // because we set the limit to half the edge speed (5 kph vs 10 kph)
        let time_with_limit: f64 = state_with_limit[1].into();
        let time_without_limit: f64 = state_without_limit[1].into();

        // 100 meters @ 5kph should take 72 seconds ((0.1/5) * 3600)
        let expected_time_with_limit = 72.0;
        // 100 meters @ 10kph should take 36 seconds ((0.1/10) * 3600)
        let expected_time_without_limit = 36.0;

        approx_eq(time_with_limit, expected_time_with_limit, 0.001);
        approx_eq(time_without_limit, expected_time_without_limit, 0.001);

        // Verify that time with limit is about double the time without limit
        approx_eq(time_with_limit / time_without_limit, 2.0, 0.001);
    }
    #[test]
    fn test_speed_limit_unit_conversion() {
        let file = filepath();

        // Create engine with kilometers per hour as its speed unit
        let engine = Arc::new(
            SpeedTraversalEngine::new(
                &file,
                SpeedUnit::KilometersPerHour,
                None,
                Some(TimeUnit::Seconds),
            )
            .unwrap(),
        );

        // Set speed limit in miles per hour (5 mph ≈ 8 kph)
        let speed_limit_mph = Some((Speed::new(5.0), SpeedUnit::MilesPerHour));

        // Create a model with the speed limit in mph
        let model_mph_limit = SpeedTraversalModel::new(engine.clone(), speed_limit_mph);

        // For comparison, create a model with equivalent speed limit directly in kph
        let speed_limit_kph = Some((Speed::new(8.04672), SpeedUnit::KilometersPerHour));
        let model_kph_limit = SpeedTraversalModel::new(engine, speed_limit_kph);

        let state_model = Arc::new(
            StateModel::empty()
                .extend(vec![
                    (
                        String::from("distance"),
                        StateFeature::Distance {
                            distance_unit: DistanceUnit::Kilometers,
                            initial: Distance::new(0.0),
                        },
                    ),
                    (
                        String::from("time"),
                        StateFeature::Time {
                            time_unit: TimeUnit::Seconds,
                            initial: Time::new(0.0),
                        },
                    ),
                ])
                .unwrap(),
        );

        let mut state_mph = state_model.initial_state().unwrap();
        let mut state_kph = state_model.initial_state().unwrap();

        let v = mock_vertex();
        let e = mock_edge(0); // this edge has a speed of 10 kph in test data

        // Traverse with mph-based limit
        model_mph_limit
            .traverse_edge((&v, &e, &v), &mut state_mph, &state_model)
            .unwrap();

        // Traverse with kph-based limit
        model_kph_limit
            .traverse_edge((&v, &e, &v), &mut state_kph, &state_model)
            .unwrap();

        // Both should produce virtually identical traversal times since the speed limits
        // should be equivalent after unit conversion
        let time_mph: f64 = state_mph[1].into();
        let time_kph: f64 = state_kph[1].into();

        // Verify times are nearly identical
        approx_eq(time_mph, time_kph, 0.1);
    }
}<|MERGE_RESOLUTION|>--- conflicted
+++ resolved
@@ -5,11 +5,7 @@
 use crate::model::state::StateModel;
 use crate::model::state::StateVariable;
 use crate::model::traversal::traversal_model::TraversalModel;
-<<<<<<< HEAD
-use crate::model::unit::{baseunit, Convert, Distance, Time};
-=======
-use crate::model::unit::{Distance, SpeedUnit, Time, BASE_DISTANCE_UNIT};
->>>>>>> 2ad8a225
+use crate::model::unit::{baseunit, Convert, Distance, SpeedUnit, Time};
 use crate::model::{traversal::traversal_model_error::TraversalModelError, unit::Speed};
 use crate::util::geo::haversine;
 use std::borrow::Cow;
@@ -17,7 +13,6 @@
 
 pub struct SpeedTraversalModel {
     engine: Arc<SpeedTraversalEngine>,
-
     speed_limit: Option<(Speed, SpeedUnit)>,
 }
 
@@ -25,19 +20,20 @@
     pub fn new(
         engine: Arc<SpeedTraversalEngine>,
         speed_limit: Option<(Speed, SpeedUnit)>,
-    ) -> SpeedTraversalModel {
+    ) -> Result<SpeedTraversalModel, TraversalModelError> {
         if let Some((max_speed, max_speed_unit)) = speed_limit {
-            let converted_speed = max_speed_unit.convert(&max_speed, &engine.speed_unit);
+            let mut max_speed_convert = Cow::Owned(max_speed);
+            max_speed_unit.convert(&mut max_speed_convert, &engine.speed_unit)?;
             let converted_speed_unit = engine.speed_unit;
-            return SpeedTraversalModel {
+            Ok(SpeedTraversalModel {
                 engine,
-                speed_limit: Some((converted_speed, converted_speed_unit)),
-            };
-        }
-
-        SpeedTraversalModel {
-            engine,
-            speed_limit: None,
+                speed_limit: Some((max_speed_convert.into_owned(), converted_speed_unit)),
+            })
+        } else {
+            Ok(SpeedTraversalModel {
+                engine,
+                speed_limit: None,
+            })
         }
     }
     const DISTANCE: &'static str = "distance";
@@ -56,11 +52,11 @@
         baseunit::DISTANCE_UNIT.convert(&mut distance, &self.engine.distance_unit)?;
         let dist_converted = distance.into_owned();
         let speed = get_speed(&self.engine.speed_table, edge.edge_id)?;
-<<<<<<< HEAD
-        let (t, tu) = Time::create(
-            (&dist_converted, &self.engine.distance_unit),
-            (&speed, &self.engine.speed_unit),
-=======
+        // <<<<<<< HEAD
+        //         let (t, tu) = Time::create(
+        // (&dist_converted, &self.engine.distance_unit),
+        // (&speed, &self.engine.speed_unit),
+        // =======
 
         let speed = match self.speed_limit {
             // speed unit here is unused since we've already converted into the same unit as the speed model
@@ -74,13 +70,9 @@
             None => speed,
         };
 
-        let edge_time = Time::create(
-            &speed,
-            &self.engine.speed_unit,
-            &distance,
-            &self.engine.distance_unit,
-            &self.engine.time_unit,
->>>>>>> 2ad8a225
+        let (t, tu) = Time::create(
+            (&dist_converted, &self.engine.distance_unit),
+            (&speed, &self.engine.speed_unit),
         )?;
         let mut edge_time = Cow::Owned(t);
         tu.convert(&mut edge_time, &self.engine.time_unit)?;
@@ -119,24 +111,20 @@
         if distance == Distance::ZERO {
             return Ok(());
         }
-<<<<<<< HEAD
-        let (t, tu) = Time::create(
-            (&distance, &self.engine.distance_unit),
-            (&self.engine.max_speed, &self.engine.speed_unit),
-=======
+        // <<<<<<< HEAD
+        //         let (t, tu) = Time::create(
+        //             (&distance, &self.engine.distance_unit),
+        //             (&self.engine.max_speed, &self.engine.speed_unit),
+        // =======
 
         let max_speed = match self.speed_limit {
             Some((speed_limit, _speed_unit)) => speed_limit,
             None => self.engine.max_speed,
         };
 
-        let estimated_time = Time::create(
-            &max_speed,
-            &self.engine.speed_unit,
-            &distance,
-            &self.engine.distance_unit,
-            &self.engine.time_unit,
->>>>>>> 2ad8a225
+        let (t, tu) = Time::create(
+            (&distance, &self.engine.distance_unit),
+            (&max_speed, &self.engine.speed_unit),
         )?;
         let mut edge_time = Cow::Owned(t);
         tu.convert(&mut edge_time, &self.engine.time_unit)?;
