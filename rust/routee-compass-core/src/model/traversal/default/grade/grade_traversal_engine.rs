use super::GradeConfiguration;
use crate::{
    model::{network::EdgeId, traversal::TraversalModelError},
    util::fs::{read_decoders, read_utils},
};
use kdam::Bar;
use std::sync::Arc;
use uom::{si::f64::Ratio, ConstZero};

pub struct GradeTraversalEngine {
    pub grade_by_edge_id: Option<Arc<Box<[Ratio]>>>,
}

impl GradeTraversalEngine {
    /// builds a grade lookup table from the input file, or, if not provided, stubs a
    /// grade engine that always returns 0.
    pub fn new(config: &GradeConfiguration) -> Result<GradeTraversalEngine, TraversalModelError> {
<<<<<<< HEAD
        match &config.grade_input_file {
            None => Ok(Self {
                grade_by_edge_id: None,
            }),
            Some(grade_input_file) => {
                let grade_table: Box<[Ratio]> = read_utils::read_raw_file(
                    grade_input_file,
                    read_decoders::f64,
                    Some(Bar::builder().desc("link grades")),
                    None,
                )
                .map_err(|e| {
                    TraversalModelError::BuildError(format!(
                        "failure reading grade table {} due to {}",
                        grade_input_file.clone(),
                        e
                    ))
                })?
                .iter()
                .map(|&g| config.grade_unit.to_uom(g))
                .collect::<Vec<Ratio>>()
                .into_boxed_slice();

                let engine = GradeTraversalEngine {
                    grade_by_edge_id: Some(Arc::new(grade_table)),
                };
=======
        let grade_table: Box<[Grade]> = read_utils::read_raw_file(
            config.grade_input_file.clone(),
            read_decoders::default,
            Some(Bar::builder().desc("link grades")),
            None,
        )
        .map_err(|e| {
            TraversalModelError::BuildError(format!(
                "failure reading grade table {} due to {}",
                config.grade_input_file.clone(),
                e
            ))
        })?;

        let engine = GradeTraversalEngine {
            grade_by_edge_id: Some(Arc::new(grade_table)),
            grade_unit: config.grade_unit,
        };
>>>>>>> c26be13e

        Ok(engine)
    }

    pub fn get_grade(&self, edge_id: EdgeId) -> Result<Ratio, TraversalModelError> {
        match &self.grade_by_edge_id {
            None => Ok(Ratio::ZERO),
            Some(table) => {
                let grade: &Ratio = table.get(edge_id.as_usize()).ok_or_else(|| {
                    TraversalModelError::TraversalModelFailure(format!(
                        "missing index {} from grade table",
                        edge_id
                    ))
                })?;
                Ok(*grade)
            }
        }
    }
}<|MERGE_RESOLUTION|>--- conflicted
+++ resolved
@@ -15,37 +15,9 @@
     /// builds a grade lookup table from the input file, or, if not provided, stubs a
     /// grade engine that always returns 0.
     pub fn new(config: &GradeConfiguration) -> Result<GradeTraversalEngine, TraversalModelError> {
-<<<<<<< HEAD
-        match &config.grade_input_file {
-            None => Ok(Self {
-                grade_by_edge_id: None,
-            }),
-            Some(grade_input_file) => {
-                let grade_table: Box<[Ratio]> = read_utils::read_raw_file(
-                    grade_input_file,
-                    read_decoders::f64,
-                    Some(Bar::builder().desc("link grades")),
-                    None,
-                )
-                .map_err(|e| {
-                    TraversalModelError::BuildError(format!(
-                        "failure reading grade table {} due to {}",
-                        grade_input_file.clone(),
-                        e
-                    ))
-                })?
-                .iter()
-                .map(|&g| config.grade_unit.to_uom(g))
-                .collect::<Vec<Ratio>>()
-                .into_boxed_slice();
-
-                let engine = GradeTraversalEngine {
-                    grade_by_edge_id: Some(Arc::new(grade_table)),
-                };
-=======
-        let grade_table: Box<[Grade]> = read_utils::read_raw_file(
+        let grade_table: Box<[Ratio]> = read_utils::read_raw_file(
             config.grade_input_file.clone(),
-            read_decoders::default,
+            read_decoders::f64,
             Some(Bar::builder().desc("link grades")),
             None,
         )
@@ -55,13 +27,15 @@
                 config.grade_input_file.clone(),
                 e
             ))
-        })?;
+        })?
+        .iter()
+        .map(|&g| config.grade_unit.to_uom(g))
+        .collect::<Vec<Ratio>>()
+        .into_boxed_slice();
 
         let engine = GradeTraversalEngine {
             grade_by_edge_id: Some(Arc::new(grade_table)),
-            grade_unit: config.grade_unit,
         };
->>>>>>> c26be13e
 
         Ok(engine)
     }
