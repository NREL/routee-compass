--- conflicted
+++ resolved
@@ -20,13 +20,8 @@
 /// warning: this could backfire, but probably in extreme cases that can be avoided.
 /// for example, if the user selects esoteric integer values that are not well-represented
 /// in floating point, then an encode -> decode roundtrip may not be idempotent.
-<<<<<<< HEAD
 #[derive(Serialize, Deserialize, Clone, Copy, Debug, PartialEq, Eq, PartialOrd)]
-#[serde(rename_all = "snake_case")]
-=======
-#[derive(Serialize, Deserialize, Clone, Copy, Debug, PartialEq, Eq)]
 #[serde(rename_all = "snake_case", tag = "type")]
->>>>>>> 5536e91a
 pub enum CustomFeatureFormat {
     FloatingPoint { initial: OrderedFloat<f64> },
     SignedInteger { initial: i64 },
