--- conflicted
+++ resolved
@@ -1,8 +1,3 @@
-<<<<<<< HEAD
-
-
-=======
->>>>>>> 9640d5c7
 use crate::model::{
     frontier::{frontier_model::FrontierModel, frontier_model_error::FrontierModelError},
     property::edge::Edge,
