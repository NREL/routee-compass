<<<<<<< HEAD


=======
>>>>>>> 9640d5c7
use serde::{Deserialize, Serialize};

use super::{DistanceUnit, EnergyUnit};

#[derive(Debug, Serialize, Deserialize, Clone, Eq, PartialEq, Copy)]
#[serde(rename_all = "snake_case")]
pub enum EnergyRateUnit {
    GallonsGasolinePerMile,
    KilowattHoursPerMile,
    KilowattHoursPerKilometer,
    KilowattHoursPerMeter,
}

impl EnergyRateUnit {
    /// energy rates are defined with respect to a distance unit
    pub fn associated_distance_unit(&self) -> DistanceUnit {
        use DistanceUnit as DU;
        use EnergyRateUnit as ERU;
        match self {
            ERU::GallonsGasolinePerMile => DU::Miles,
            ERU::KilowattHoursPerMile => DU::Miles,
            ERU::KilowattHoursPerKilometer => DU::Kilometers,
            ERU::KilowattHoursPerMeter => DU::Meters,
        }
    }

    pub fn associated_energy_unit(&self) -> EnergyUnit {
        use EnergyRateUnit as ERU;
        use EnergyUnit as EU;

        match self {
            ERU::GallonsGasolinePerMile => EU::GallonsGasoline,
            ERU::KilowattHoursPerMile => EU::KilowattHours,
            ERU::KilowattHoursPerKilometer => EU::KilowattHours,
            ERU::KilowattHoursPerMeter => EU::KilowattHours,
        }
    }
}

impl std::fmt::Display for EnergyRateUnit {
    fn fmt(&self, f: &mut std::fmt::Formatter<'_>) -> std::fmt::Result {
        let s = serde_json::to_string(self).map_err(|_| std::fmt::Error)?;
        write!(f, "{}", s)
    }
}<|MERGE_RESOLUTION|>--- conflicted
+++ resolved
@@ -1,11 +1,5 @@
-<<<<<<< HEAD
-
-
-=======
->>>>>>> 9640d5c7
+use super::{DistanceUnit, EnergyUnit};
 use serde::{Deserialize, Serialize};
-
-use super::{DistanceUnit, EnergyUnit};
 
 #[derive(Debug, Serialize, Deserialize, Clone, Eq, PartialEq, Copy)]
 #[serde(rename_all = "snake_case")]
