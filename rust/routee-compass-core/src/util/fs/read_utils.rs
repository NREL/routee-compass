--- conflicted
+++ resolved
@@ -1,11 +1,7 @@
 use super::fs_utils;
 use csv::ReaderBuilder;
 use flate2::read::GzDecoder;
-<<<<<<< HEAD
-=======
-
 use std::io::ErrorKind;
->>>>>>> 9640d5c7
 use std::{
     fs::File,
     io::{self, BufRead, BufReader},
