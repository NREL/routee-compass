[workspace]
resolver = "2"
members = [
    "routee-compass-core",
    "routee-compass-powertrain",
    "routee-compass",
    "routee-compass-py",
    "routee-compass-macros",
]

[workspace.dependencies]
<<<<<<< HEAD
serde = { version = "1.0.209", features = ["derive"] }
serde_json = "1.0.127"
=======
serde = { version = "1.0.160", features = ["derive"] }
serde_json = { version = "1.0", features = ["preserve_order"] }
>>>>>>> 016ac855
rayon = "1.7.0"
geo = { version = "0.28.0", features = ["use-serde"] }
geo-types = "0.7.12"
geojson = { version = "0.24.1" }
rstar = "0.12.0"
thiserror = "1.0.63"
flate2 = "1.0.33"
kdam = "0.5.2"
log = "0.4.22"
env_logger = "0.11.5"
csv = { version = "1.2.2" }
itertools = { version = "0.13.0" }
chrono = "0.4.38"
regex = "1.10.6"
wkt = { version = "0.11.0", features = ["serde"] }
wkb = "0.7.1"
config = "0.14"
ordered-float = { version = "4.2.2", features = ["serde"] }
allocative = "0.3.1"
indoc = "2"
derive_more = { version = "1.0.0", features = ["full"] }<|MERGE_RESOLUTION|>--- conflicted
+++ resolved
@@ -9,13 +9,8 @@
 ]
 
 [workspace.dependencies]
-<<<<<<< HEAD
 serde = { version = "1.0.209", features = ["derive"] }
-serde_json = "1.0.127"
-=======
-serde = { version = "1.0.160", features = ["derive"] }
-serde_json = { version = "1.0", features = ["preserve_order"] }
->>>>>>> 016ac855
+serde_json = { version = "1.0.127", features = ["preserve_order"] }
 rayon = "1.7.0"
 geo = { version = "0.28.0", features = ["use-serde"] }
 geo-types = "0.7.12"
