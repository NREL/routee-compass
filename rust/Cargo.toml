[workspace]
members = [
    "compass-core",
    "compass-tomtom",
    "compass-app"
]

[workspace.dependencies]
serde = {version = "1.0.160", features=["derive"]}
rayon = "1.7.0"
<<<<<<< HEAD
thiserror = "1.0.0"
flate2 = "1.0"
kdam = "0.3.0"
log = "0.4.19"
env_logger = "0.10.0"
=======

[lib]
name = "compass_rust"
crate-type = ["cdylib"]
>>>>>>> 40470b8e
<|MERGE_RESOLUTION|>--- conflicted
+++ resolved
@@ -2,21 +2,15 @@
 members = [
     "compass-core",
     "compass-tomtom",
-    "compass-app"
+    "compass-app",
+    "compass-prototype"
 ]
 
 [workspace.dependencies]
 serde = {version = "1.0.160", features=["derive"]}
 rayon = "1.7.0"
-<<<<<<< HEAD
 thiserror = "1.0.0"
 flate2 = "1.0"
 kdam = "0.3.0"
 log = "0.4.19"
-env_logger = "0.10.0"
-=======
-
-[lib]
-name = "compass_rust"
-crate-type = ["cdylib"]
->>>>>>> 40470b8e
+env_logger = "0.10.0"