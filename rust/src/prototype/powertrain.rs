use smartcore::{
    ensemble::random_forest_regressor::RandomForestRegressor, linalg::basic::matrix::DenseMatrix,
};

use anyhow::Result;
use pyo3::prelude::*;

use crate::{prototype::graph::Link, prototype::map::SearchInput};

// scale the energy by this factor to make it an integer
<<<<<<< HEAD
pub const ROUTEE_SCALE_FACTOR: f64 = 100_000_000.0;
=======
pub const ROUTEE_SCALE_FACTOR: f64 = 1_000_000_000.0;
>>>>>>> caaee80a

pub const CENTIMETERS_TO_MILES: f64 = 6.213712e-6;

#[pyclass]
#[derive(Clone, Copy, Debug)]
pub struct VehicleParameters {
    #[pyo3(get)]
    pub weight_lbs: u32,
    #[pyo3(get)]
    pub height_inches: u16,
    #[pyo3(get)]
    pub width_inches: u16,
    #[pyo3(get)]
    pub length_inches: u16,
}

#[pymethods]
impl VehicleParameters {
    #[new]
    pub fn new(weight_lbs: u32, height_inches: u16, width_inches: u16, length_inches: u16) -> Self {
        VehicleParameters {
            weight_lbs,
            height_inches,
            width_inches,
            length_inches,
        }
    }
}

pub fn compute_energy_over_path(path: &Vec<Link>, search_input: &SearchInput) -> Result<f64> {
    let model_file_path = search_input
        .routee_model_path
        .clone()
        .ok_or(anyhow::anyhow!(
            "routee_model_path must be set in SearchInput"
        ))?;
    let rf_binary = std::fs::read(model_file_path)?;

    let rf: RandomForestRegressor<f64, f64, DenseMatrix<f64>, Vec<f64>> =
        bincode::deserialize(&rf_binary)?;

    let features = path
        .iter()
        .map(|link| {
            let distance_miles = link.distance_centimeters as f64 * CENTIMETERS_TO_MILES;
            let vehicle_params = search_input.vehicle_parameters;
            let time_seconds = search_input
                .time_of_day_speeds
                .link_time_seconds_by_time_of_day(
                    link,
                    search_input.second_of_day,
                    search_input.day_of_week,
                );
            let time_hours = time_seconds as f64 / 3600.0;
            let speed_mph = distance_miles / time_hours;
            let grade = link.grade as f64;

            match vehicle_params {
                Some(params) => vec![speed_mph, grade, params.weight_lbs as f64 * 0.453592],
                None => vec![speed_mph, grade],
            }
        })
        .collect::<Vec<Vec<f64>>>();
    let x = DenseMatrix::from_2d_vec(&features);
    let energy_per_mile = rf.predict(&x).unwrap();
    let scaled_energy: usize = energy_per_mile
        .iter()
        .zip(path.iter())
        .map(|(energy_per_mile, link)| {
            let distance_miles = link.distance_centimeters as f64 * CENTIMETERS_TO_MILES;
            let mut energy = energy_per_mile * distance_miles;
            if link.stop_sign {
                energy = energy + search_input.stop_cost_gallons_diesel;
            }
            if link.traffic_light {
                // assume 50% of the time we stop at a traffic light
                let stop_cost = 0.5 * search_input.stop_cost_gallons_diesel;
                energy = energy + stop_cost;
            }
            let scaled_energy = energy * ROUTEE_SCALE_FACTOR;
            scaled_energy as usize
        })
        .sum();
    let energy = scaled_energy as f64 / ROUTEE_SCALE_FACTOR;
    Ok(energy)
}

pub fn build_routee_cost_function_with_tods(
    search_input: SearchInput,
) -> Result<impl Fn(&Link) -> usize> {
    let model_file_path = search_input.routee_model_path.ok_or(anyhow::anyhow!(
        "routee_model_path must be set in SearchInput"
    ))?;
    let rf_binary = std::fs::read(model_file_path)?;

    let rf: RandomForestRegressor<f64, f64, DenseMatrix<f64>, Vec<f64>> =
        bincode::deserialize(&rf_binary)?;

    Ok(move |link: &Link| {
        let distance_miles = link.distance_centimeters as f64 * CENTIMETERS_TO_MILES;
        let vehicle_params = search_input.vehicle_parameters;
        let time_seconds = search_input
            .time_of_day_speeds
            .link_time_seconds_by_time_of_day(
                link,
                search_input.second_of_day,
                search_input.day_of_week,
            );
        let time_hours = time_seconds as f64 / 3600.0;
        let speed_mph = distance_miles / time_hours;
        let grade = link.grade as f64;

        let features = match vehicle_params {
            Some(params) => vec![vec![speed_mph, grade, params.weight_lbs as f64 * 0.453592]],
            None => vec![vec![speed_mph, grade]],
        };

        let x = DenseMatrix::from_2d_vec(&features);
        let energy_per_mile = rf.predict(&x).unwrap()[0];

<<<<<<< HEAD
        let energy = energy_per_mile * distance_miles;
=======
        let mut energy = energy_per_mile * distance_miles;
        if link.stop_sign {
            energy = energy + search_input.stop_cost_gallons_diesel;
        }
        if link.traffic_light {
            // assume 50% of the time we stop at a traffic light
            let stop_cost = 0.5 * search_input.stop_cost_gallons_diesel;
            energy = energy + stop_cost;
        }
>>>>>>> caaee80a
        let scaled_energy = energy * ROUTEE_SCALE_FACTOR;
        scaled_energy as usize 
    })
}

<|MERGE_RESOLUTION|>--- conflicted
+++ resolved
@@ -8,11 +8,7 @@
 use crate::{prototype::graph::Link, prototype::map::SearchInput};
 
 // scale the energy by this factor to make it an integer
-<<<<<<< HEAD
-pub const ROUTEE_SCALE_FACTOR: f64 = 100_000_000.0;
-=======
 pub const ROUTEE_SCALE_FACTOR: f64 = 1_000_000_000.0;
->>>>>>> caaee80a
 
 pub const CENTIMETERS_TO_MILES: f64 = 6.213712e-6;
 
@@ -133,9 +129,6 @@
         let x = DenseMatrix::from_2d_vec(&features);
         let energy_per_mile = rf.predict(&x).unwrap()[0];
 
-<<<<<<< HEAD
-        let energy = energy_per_mile * distance_miles;
-=======
         let mut energy = energy_per_mile * distance_miles;
         if link.stop_sign {
             energy = energy + search_input.stop_cost_gallons_diesel;
@@ -145,7 +138,6 @@
             let stop_cost = 0.5 * search_input.stop_cost_gallons_diesel;
             energy = energy + stop_cost;
         }
->>>>>>> caaee80a
         let scaled_energy = energy * ROUTEE_SCALE_FACTOR;
         scaled_energy as usize 
     })
