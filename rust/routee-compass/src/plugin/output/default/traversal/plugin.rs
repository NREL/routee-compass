--- conflicted
+++ resolved
@@ -1,9 +1,3 @@
-use std::path::Path;
-<<<<<<< HEAD
-
-=======
->>>>>>> 9640d5c7
-
 use super::json_extensions::TraversalJsonField;
 use super::traversal_output_format::TraversalOutputFormat;
 use super::utils::parse_linestring;
@@ -16,6 +10,7 @@
 use routee_compass_core::algorithm::search::search_error::SearchError;
 use routee_compass_core::util::fs::fs_utils;
 use routee_compass_core::util::fs::read_utils::read_raw_file;
+use std::path::Path;
 
 pub struct TraversalPlugin {
     geoms: Box<[LineString<f64>]>,
@@ -101,15 +96,9 @@
 
 #[cfg(test)]
 mod tests {
+    use super::*;
     use crate::plugin::output::default::traversal::json_extensions::TraversalJsonExtensions;
-
-    use super::*;
     use chrono::Local;
-<<<<<<< HEAD
-    
-=======
-
->>>>>>> 9640d5c7
     use routee_compass_core::{
         algorithm::search::edge_traversal::EdgeTraversal,
         model::{
