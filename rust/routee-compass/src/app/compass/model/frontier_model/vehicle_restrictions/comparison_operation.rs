--- conflicted
+++ resolved
@@ -29,16 +29,6 @@
 }
 
 impl ComparisonOperation {
-<<<<<<< HEAD
-    pub fn compare_parameters(&self, a: &VehicleParameter, b: &VehicleParameter) -> bool {
-        println!("Comparing {:?} {} {:?}", a, self, b);
-        match (self, a, b) {
-            (ComparisonOperation::LessThan, a, b) => a < b,
-            (ComparisonOperation::GreaterThan, a, b) => a > b,
-            (ComparisonOperation::Equal, a, b) => a == b,
-            (ComparisonOperation::LessThanOrEqual, a, b) => a <= b,
-            (ComparisonOperation::GreaterThanOrEqual, a, b) => a >= b,
-=======
     /// leverage the PartialCmp implementation for VehicleParameter to test if a particular comparison is true.
     pub fn compare_parameters(
         &self,
@@ -51,7 +41,6 @@
             (ComparisonOperation::Equal, q, r) => q == r,
             (ComparisonOperation::LessThanOrEqual, q, r) => q <= r,
             (ComparisonOperation::GreaterThanOrEqual, q, r) => q >= r,
->>>>>>> 4d32590c
         }
     }
 }