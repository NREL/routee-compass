<<<<<<< HEAD
use serde::Deserialize;
use uom::si::f64::{Length, Mass};
=======
use super::VehicleParameterType;
use routee_compass_core::model::unit::Convert;
use routee_compass_core::model::unit::{Distance, DistanceUnit, Weight, WeightUnit};
use serde::{Deserialize, Serialize};
use std::borrow::Cow;
>>>>>>> 4d32590c

#[derive(Debug, Clone, PartialEq, PartialOrd, Deserialize)]
pub enum VehicleParameter {
    Height { value: Length },
    Width { value: Length },
    TotalLength { value: Length },
    TrailerLength { value: Length },
    TotalWeight { value: Mass },
    WeightPerAxle { value: Mass },
}

impl VehicleParameter {
    pub fn vehicle_parameter_type(&self) -> &VehicleParameterType {
        use VehicleParameterType as VPT;
        match self {
            VehicleParameter::Height { .. } => &VPT::Height,
            VehicleParameter::Width { .. } => &VPT::Width,
            VehicleParameter::TotalLength { .. } => &VPT::TotalLength,
            VehicleParameter::TrailerLength { .. } => &VPT::TrailerLength,
            VehicleParameter::TotalWeight { .. } => &VPT::TotalWeight,
            VehicleParameter::WeightPerAxle { .. } => &VPT::WeightPerAxle,
        }
    }
}

impl std::fmt::Display for VehicleParameter {
    fn fmt(&self, f: &mut std::fmt::Formatter<'_>) -> std::fmt::Result {
        match self {
            VehicleParameter::Height { value } => write!(f, "height: {:?}", value),
            VehicleParameter::Width { value } => write!(f, "width: {:?}", value),
            VehicleParameter::TotalLength { value } => {
                write!(f, "total length: {:?}", value)
            }
            VehicleParameter::TrailerLength { value } => {
                write!(f, "trailer length: {:?}", value)
            }
            VehicleParameter::TotalWeight { value } => {
                write!(f, "total weight: {:?}", value)
            }
            VehicleParameter::WeightPerAxle { value } => {
                write!(f, "weight per axle: {:?}", value)
            }
        }
    }
<<<<<<< HEAD
=======
}

impl PartialOrd for VehicleParameter {
    fn partial_cmp(&self, other: &Self) -> Option<std::cmp::Ordering> {
        match (self, other) {
            (
                VehicleParameter::Height { value: a, unit: au },
                VehicleParameter::Height { value: b, unit: bu },
            ) => cmp_params(a, au, b, bu),
            (
                VehicleParameter::Width { value: a, unit: au },
                VehicleParameter::Width { value: b, unit: bu },
            ) => cmp_params(a, au, b, bu),
            (
                VehicleParameter::TotalLength { value: a, unit: au },
                VehicleParameter::TotalLength { value: b, unit: bu },
            ) => cmp_params(a, au, b, bu),
            (
                VehicleParameter::TrailerLength { value: a, unit: au },
                VehicleParameter::TrailerLength { value: b, unit: bu },
            ) => cmp_params(a, au, b, bu),
            (
                VehicleParameter::TotalWeight { value: a, unit: au },
                VehicleParameter::TotalWeight { value: b, unit: bu },
            ) => cmp_params(a, au, b, bu),
            (
                VehicleParameter::WeightPerAxle { value: a, unit: au },
                VehicleParameter::WeightPerAxle { value: b, unit: bu },
            ) => cmp_params(a, au, b, bu),
            _ => {
                // invalid comparison when enum variant of self != variant of other
                None
            }
        }
    }
}

/// compares two matching parameter variants, first ensuring their unit types match, then
/// using the quantity's comparison operator.
fn cmp_params<Q, U>(a: &Q, au: &U, b: &Q, bu: &U) -> Option<std::cmp::Ordering>
where
    Q: Clone + PartialOrd,
    U: Convert<Q>,
{
    let mut b_cmp = Cow::Borrowed(b);
    bu.convert(&mut b_cmp, au).ok()?;
    a.partial_cmp(b_cmp.as_ref())
}

#[cfg(test)]
mod tests {
    use super::*;

    #[test]
    fn test_eq_ordering_matching_parameter() {
        let a = VehicleParameter::Height {
            value: Distance::from(2.0),
            unit: DistanceUnit::Meters,
        };
        let b = VehicleParameter::Height {
            value: Distance::from(2.0),
            unit: DistanceUnit::Meters,
        };
        assert!(a == b);
    }

    #[test]
    fn test_lt_ordering_matching_parameter() {
        let a = VehicleParameter::Height {
            value: Distance::from(2.0),
            unit: DistanceUnit::Meters,
        };
        let b = VehicleParameter::Height {
            value: Distance::from(3.0),
            unit: DistanceUnit::Meters,
        };
        assert!(a < b);
    }

    #[test]
    fn test_lt_ordering_different_parameter() {
        let a = VehicleParameter::TrailerLength {
            value: Distance::from(2.0),
            unit: DistanceUnit::Meters,
        };
        let b = VehicleParameter::Height {
            value: Distance::from(3.0),
            unit: DistanceUnit::Meters,
        };
        // if there is an ordering here, then one of the below must be true
        let has_ordering = a <= b || a > b;
        assert!(!has_ordering);
    }
>>>>>>> 4d32590c
}<|MERGE_RESOLUTION|>--- conflicted
+++ resolved
@@ -1,13 +1,7 @@
-<<<<<<< HEAD
 use serde::Deserialize;
 use uom::si::f64::{Length, Mass};
-=======
-use super::VehicleParameterType;
-use routee_compass_core::model::unit::Convert;
-use routee_compass_core::model::unit::{Distance, DistanceUnit, Weight, WeightUnit};
-use serde::{Deserialize, Serialize};
-use std::borrow::Cow;
->>>>>>> 4d32590c
+
+use crate::app::compass::model::frontier_model::vehicle_restrictions::VehicleParameterType;
 
 #[derive(Debug, Clone, PartialEq, PartialOrd, Deserialize)]
 pub enum VehicleParameter {
@@ -52,100 +46,4 @@
             }
         }
     }
-<<<<<<< HEAD
-=======
-}
-
-impl PartialOrd for VehicleParameter {
-    fn partial_cmp(&self, other: &Self) -> Option<std::cmp::Ordering> {
-        match (self, other) {
-            (
-                VehicleParameter::Height { value: a, unit: au },
-                VehicleParameter::Height { value: b, unit: bu },
-            ) => cmp_params(a, au, b, bu),
-            (
-                VehicleParameter::Width { value: a, unit: au },
-                VehicleParameter::Width { value: b, unit: bu },
-            ) => cmp_params(a, au, b, bu),
-            (
-                VehicleParameter::TotalLength { value: a, unit: au },
-                VehicleParameter::TotalLength { value: b, unit: bu },
-            ) => cmp_params(a, au, b, bu),
-            (
-                VehicleParameter::TrailerLength { value: a, unit: au },
-                VehicleParameter::TrailerLength { value: b, unit: bu },
-            ) => cmp_params(a, au, b, bu),
-            (
-                VehicleParameter::TotalWeight { value: a, unit: au },
-                VehicleParameter::TotalWeight { value: b, unit: bu },
-            ) => cmp_params(a, au, b, bu),
-            (
-                VehicleParameter::WeightPerAxle { value: a, unit: au },
-                VehicleParameter::WeightPerAxle { value: b, unit: bu },
-            ) => cmp_params(a, au, b, bu),
-            _ => {
-                // invalid comparison when enum variant of self != variant of other
-                None
-            }
-        }
-    }
-}
-
-/// compares two matching parameter variants, first ensuring their unit types match, then
-/// using the quantity's comparison operator.
-fn cmp_params<Q, U>(a: &Q, au: &U, b: &Q, bu: &U) -> Option<std::cmp::Ordering>
-where
-    Q: Clone + PartialOrd,
-    U: Convert<Q>,
-{
-    let mut b_cmp = Cow::Borrowed(b);
-    bu.convert(&mut b_cmp, au).ok()?;
-    a.partial_cmp(b_cmp.as_ref())
-}
-
-#[cfg(test)]
-mod tests {
-    use super::*;
-
-    #[test]
-    fn test_eq_ordering_matching_parameter() {
-        let a = VehicleParameter::Height {
-            value: Distance::from(2.0),
-            unit: DistanceUnit::Meters,
-        };
-        let b = VehicleParameter::Height {
-            value: Distance::from(2.0),
-            unit: DistanceUnit::Meters,
-        };
-        assert!(a == b);
-    }
-
-    #[test]
-    fn test_lt_ordering_matching_parameter() {
-        let a = VehicleParameter::Height {
-            value: Distance::from(2.0),
-            unit: DistanceUnit::Meters,
-        };
-        let b = VehicleParameter::Height {
-            value: Distance::from(3.0),
-            unit: DistanceUnit::Meters,
-        };
-        assert!(a < b);
-    }
-
-    #[test]
-    fn test_lt_ordering_different_parameter() {
-        let a = VehicleParameter::TrailerLength {
-            value: Distance::from(2.0),
-            unit: DistanceUnit::Meters,
-        };
-        let b = VehicleParameter::Height {
-            value: Distance::from(3.0),
-            unit: DistanceUnit::Meters,
-        };
-        // if there is an ordering here, then one of the below must be true
-        let has_ordering = a <= b || a > b;
-        assert!(!has_ordering);
-    }
->>>>>>> 4d32590c
 }