--- conflicted
+++ resolved
@@ -196,26 +196,14 @@
     pub fn build_input_plugins(
         &self,
         config: &serde_json::Value,
-<<<<<<< HEAD
     ) -> Result<Box<[Box<dyn InputPlugin>]>, CompassConfigurationError> {
-        let input_plugins_obj = config
-            .get(CompassConfigurationField::InputPlugins.to_str())
-            .ok_or(CompassConfigurationError::ExpectedFieldForComponent(
+        let input_plugins = config
+            .get_config_array(
                 CompassConfigurationField::InputPlugins.to_string(),
                 CompassConfigurationField::Plugins.to_string(),
-            ))?;
-        let input_plugins = input_plugins_obj.as_array().ok_or(
-            CompassConfigurationError::ExpectedFieldWithType(
-                String::from("input_plugins"),
-                String::from("Array"),
-            ),
-=======
-    ) -> Result<Vec<Box<dyn InputPlugin>>, CompassConfigurationError> {
-        let input_plugins = config.get_config_array(
-            CompassConfigurationField::InputPlugins.to_string(),
-            CompassConfigurationField::Plugins.to_string(),
->>>>>>> 9640d5c7
-        )?;
+            )?
+            .into_boxed_slice();
+
         let mut plugins: Vec<Box<dyn InputPlugin>> = Vec::new();
         for plugin_json in input_plugins {
             let plugin_type_obj =
@@ -252,26 +240,14 @@
     pub fn build_output_plugins(
         &self,
         config: &serde_json::Value,
-<<<<<<< HEAD
     ) -> Result<Box<[Box<dyn OutputPlugin>]>, CompassConfigurationError> {
-        let output_plugins_obj = config
-            .get(CompassConfigurationField::OutputPlugins.to_str())
-            .ok_or(CompassConfigurationError::ExpectedFieldForComponent(
+        let output_plugins = config
+            .get_config_array(
                 CompassConfigurationField::OutputPlugins.to_string(),
                 CompassConfigurationField::Plugins.to_string(),
-            ))?;
-        let output_plugins = output_plugins_obj.as_array().ok_or(
-            CompassConfigurationError::ExpectedFieldWithType(
-                String::from("output_plugins"),
-                String::from("Array"),
-            ),
-=======
-    ) -> Result<Vec<Box<dyn OutputPlugin>>, CompassConfigurationError> {
-        let output_plugins = config.get_config_array(
-            CompassConfigurationField::OutputPlugins.to_string(),
-            CompassConfigurationField::Plugins.to_string(),
->>>>>>> 9640d5c7
-        )?;
+            )?
+            .into_boxed_slice();
+
         let mut plugins: Vec<Box<dyn OutputPlugin>> = Vec::new();
         for plugin_json in output_plugins {
             let plugin_json_obj =
