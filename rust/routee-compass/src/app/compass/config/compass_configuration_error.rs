--- conflicted
+++ resolved
@@ -17,11 +17,6 @@
     ExpectedFieldWithType(String, String),
     #[error("expected field {0} for component {1} had unrecognized value {2}")]
     ExpectedFieldWithTypeUnrecognized(String, String, String),
-<<<<<<< HEAD
-    #[error("unknown module {0} for component {1} provided by configuration")]
-    UnknownModelNameForComponent(String, String),
-    #[error("test {0} test {1} test {2}")]
-=======
     #[error("unknown module {0} for component {1} provided by configuration, must be one of {2}")]
     UnknownModelNameForComponent(String, String, String),
     #[error(
@@ -38,7 +33,6 @@
         for the CompassApp config.
         "#
     )]
->>>>>>> 8474f661
     FileNotFoundForComponent(String, String, String),
     #[error("could not normalize incoming file {0}")]
     FileNormalizationError(String),
