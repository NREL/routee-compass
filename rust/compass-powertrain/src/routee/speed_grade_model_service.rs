use super::model_type::ModelType;
use super::prediction_model::SpeedGradePredictionModel;
use compass_core::model::graph::edge_id::EdgeId;
use compass_core::model::traversal::default::speed_lookup_model::get_max_speed;
use compass_core::model::traversal::traversal_model_error::TraversalModelError;
use compass_core::util::fs::read_decoders;
use compass_core::util::fs::read_utils;
use compass_core::util::unit::*;
use compass_core::util::unit::as_f64::AsF64;
use std::sync::Arc;

#[derive(Clone)]
pub struct SpeedGradeModelService {
    pub speed_table: Arc<Vec<Speed>>,
    pub speeds_table_speed_unit: SpeedUnit,
    pub max_speed: Speed,
    pub energy_model: Arc<dyn SpeedGradePredictionModel>,
    pub energy_model_energy_rate_unit: EnergyRateUnit,
    pub energy_model_speed_unit: SpeedUnit,
    pub energy_model_grade_unit: GradeUnit,
    pub graph_grade_unit: GradeUnit,
    pub output_time_unit: TimeUnit,
    pub minimum_energy_rate: EnergyRate,
}

impl SpeedGradeModelService {
    pub fn new(
        speed_table_path: String,
        speeds_table_speed_unit: SpeedUnit,
        energy_model_path: String,
        model_type: ModelType,
        energy_model_speed_unit: SpeedUnit,
        energy_model_grade_unit: GradeUnit,
        graph_grade_unit: GradeUnit,
        energy_model_energy_rate_unit: EnergyRateUnit,
        output_time_unit_option: Option<TimeUnit>,
    ) -> Result<Self, TraversalModelError> {
        let output_time_unit = output_time_unit_option.unwrap_or(BASE_TIME_UNIT);

        let energy_model = model_type.build(
            energy_model_path.clone(),
            energy_model_speed_unit.clone(),
            energy_model_energy_rate_unit.clone(),
        )?;

        let minimum_energy_rate = find_min_energy_rate(
            &energy_model,
            &energy_model_speed_unit,
            &energy_model_energy_rate_unit,
        )?;

        // load speeds table
        let speed_table: Arc<Vec<Speed>> = Arc::new(
            read_utils::read_raw_file(&speed_table_path, read_decoders::default, None).map_err(
                |e| TraversalModelError::FileReadError(speed_table_path.clone(), e.to_string()),
            )?,
        );
<<<<<<< HEAD
        let output_time_unit = output_time_unit_option.unwrap_or(BASE_TIME_UNIT);

        // Load random forest binary file
        let energy_model: Arc<dyn SpeedGradePredictionModel> = match model_type {
            ModelType::Smartcore => {
                let model = SmartcoreSpeedGradeModel::new(
                    energy_model_path.clone(),
                    energy_model_speed_unit,
                    energy_model_grade_unit,
                    energy_model_energy_rate_unit,
                )?;
                Arc::new(model)
            }
            ModelType::Onnx => {
                let model = OnnxSpeedGradeModel::new(
                    energy_model_path.clone(),
                    energy_model_speed_unit,
                    energy_model_grade_unit,
                    energy_model_energy_rate_unit,
                )?;
                Arc::new(model)
            }
        };

        // sweep a fixed set of speed and grade values to find the minimum energy per mile rate from the incoming rf model
        let mut minimum_energy_rate = EnergyRate::new(f64::MAX);
        let start_time = std::time::Instant::now();

        let grade = Grade::ZERO;
        for speed_i32 in 20..80 {
            let speed = Speed::new(speed_i32 as f64);
            let (energy_rate, _) = energy_model
                .predict(speed, SpeedUnit::MilesPerHour, grade, GradeUnit::Percent)
                .map_err(|e| TraversalModelError::PredictionModel(e.to_string()))?;
            if energy_rate < minimum_energy_rate {
                minimum_energy_rate = energy_rate;
            }
        }

        let end_time = std::time::Instant::now();
        let search_time = end_time - start_time;

        let energy_rate_distance = energy_model_energy_rate_unit.associated_distance_unit();
        let energy_rate_energy = energy_model_energy_rate_unit.associated_energy_unit();
        let energy_rate_inverse = 1.0 / minimum_energy_rate.as_f64();

        log::debug!(
            "found minimum energy: {} ({} per {}) for {} in {} milliseconds",
            energy_rate_inverse,
            energy_rate_distance,
            energy_rate_energy,
            energy_model_path,
            search_time.as_millis()
        );
=======
        let max_speed = get_max_speed(&speed_table)?;
>>>>>>> 9c3468fd

        Ok(SpeedGradeModelService {
            speed_table,
            speeds_table_speed_unit,
            max_speed,
            energy_model,
            energy_model_energy_rate_unit,
            energy_model_speed_unit,
            energy_model_grade_unit,
            graph_grade_unit,
            output_time_unit,
            minimum_energy_rate,
        })
    }
}

/// sweep a fixed set of speed and grade values to find the minimum energy per mile rate from the incoming rf model
pub fn find_min_energy_rate(
    model: &Arc<dyn SpeedGradePredictionModel>,
    energy_model_speed_unit: &SpeedUnit,
    energy_model_energy_rate_unit: &EnergyRateUnit,
) -> Result<EnergyRate, TraversalModelError> {
    // sweep a fixed set of speed and grade values to find the minimum energy per mile rate from the incoming rf model
    let max_speed = energy_model_speed_unit.max_american_highway_speed();
    let max_speed_i32 = max_speed.to_f64().ceil() as i32;
    let mut minimum_energy_rate = EnergyRate::new(f64::MAX);
    let start_time = std::time::Instant::now();

    for speed_i32 in 1..max_speed_i32 {
        for grade_percent in -20..20 {
            let speed = Speed::new(speed_i32 as f64);
            let grade = grade_percent as f64;
            let (energy_rate, _) = model
                .predict(speed, energy_model_speed_unit.clone(), grade)
                .map_err(|e| TraversalModelError::PredictionModel(e.to_string()))?;
            if energy_rate < minimum_energy_rate {
                minimum_energy_rate = energy_rate;
            }
        }
    }

    let end_time = std::time::Instant::now();
    let search_time = end_time - start_time;

    log::debug!(
        "found minimum energy: {}/{} in {} milliseconds",
        minimum_energy_rate,
        energy_model_energy_rate_unit,
        search_time.as_millis()
    );

    Ok(minimum_energy_rate)
}<|MERGE_RESOLUTION|>--- conflicted
+++ resolved
@@ -1,12 +1,13 @@
+use crate::routee::onnx::onnx_speed_grade_model::OnnxSpeedGradeModel;
+use crate::routee::smartcore::smartcore_speed_grade_model::SmartcoreSpeedGradeModel;
+
 use super::model_type::ModelType;
 use super::prediction_model::SpeedGradePredictionModel;
-use compass_core::model::graph::edge_id::EdgeId;
 use compass_core::model::traversal::default::speed_lookup_model::get_max_speed;
 use compass_core::model::traversal::traversal_model_error::TraversalModelError;
 use compass_core::util::fs::read_decoders;
 use compass_core::util::fs::read_utils;
 use compass_core::util::unit::*;
-use compass_core::util::unit::as_f64::AsF64;
 use std::sync::Arc;
 
 #[derive(Clone)]
@@ -40,12 +41,12 @@
         let energy_model = model_type.build(
             energy_model_path.clone(),
             energy_model_speed_unit.clone(),
+            energy_model_grade_unit.clone(),
             energy_model_energy_rate_unit.clone(),
         )?;
 
         let minimum_energy_rate = find_min_energy_rate(
             &energy_model,
-            &energy_model_speed_unit,
             &energy_model_energy_rate_unit,
         )?;
 
@@ -55,8 +56,6 @@
                 |e| TraversalModelError::FileReadError(speed_table_path.clone(), e.to_string()),
             )?,
         );
-<<<<<<< HEAD
-        let output_time_unit = output_time_unit_option.unwrap_or(BASE_TIME_UNIT);
 
         // Load random forest binary file
         let energy_model: Arc<dyn SpeedGradePredictionModel> = match model_type {
@@ -80,39 +79,7 @@
             }
         };
 
-        // sweep a fixed set of speed and grade values to find the minimum energy per mile rate from the incoming rf model
-        let mut minimum_energy_rate = EnergyRate::new(f64::MAX);
-        let start_time = std::time::Instant::now();
-
-        let grade = Grade::ZERO;
-        for speed_i32 in 20..80 {
-            let speed = Speed::new(speed_i32 as f64);
-            let (energy_rate, _) = energy_model
-                .predict(speed, SpeedUnit::MilesPerHour, grade, GradeUnit::Percent)
-                .map_err(|e| TraversalModelError::PredictionModel(e.to_string()))?;
-            if energy_rate < minimum_energy_rate {
-                minimum_energy_rate = energy_rate;
-            }
-        }
-
-        let end_time = std::time::Instant::now();
-        let search_time = end_time - start_time;
-
-        let energy_rate_distance = energy_model_energy_rate_unit.associated_distance_unit();
-        let energy_rate_energy = energy_model_energy_rate_unit.associated_energy_unit();
-        let energy_rate_inverse = 1.0 / minimum_energy_rate.as_f64();
-
-        log::debug!(
-            "found minimum energy: {} ({} per {}) for {} in {} milliseconds",
-            energy_rate_inverse,
-            energy_rate_distance,
-            energy_rate_energy,
-            energy_model_path,
-            search_time.as_millis()
-        );
-=======
         let max_speed = get_max_speed(&speed_table)?;
->>>>>>> 9c3468fd
 
         Ok(SpeedGradeModelService {
             speed_table,
@@ -132,25 +99,25 @@
 /// sweep a fixed set of speed and grade values to find the minimum energy per mile rate from the incoming rf model
 pub fn find_min_energy_rate(
     model: &Arc<dyn SpeedGradePredictionModel>,
-    energy_model_speed_unit: &SpeedUnit,
     energy_model_energy_rate_unit: &EnergyRateUnit,
 ) -> Result<EnergyRate, TraversalModelError> {
     // sweep a fixed set of speed and grade values to find the minimum energy per mile rate from the incoming rf model
-    let max_speed = energy_model_speed_unit.max_american_highway_speed();
-    let max_speed_i32 = max_speed.to_f64().ceil() as i32;
     let mut minimum_energy_rate = EnergyRate::new(f64::MAX);
     let start_time = std::time::Instant::now();
 
-    for speed_i32 in 1..max_speed_i32 {
-        for grade_percent in -20..20 {
-            let speed = Speed::new(speed_i32 as f64);
-            let grade = grade_percent as f64;
-            let (energy_rate, _) = model
-                .predict(speed, energy_model_speed_unit.clone(), grade)
-                .map_err(|e| TraversalModelError::PredictionModel(e.to_string()))?;
-            if energy_rate < minimum_energy_rate {
-                minimum_energy_rate = energy_rate;
-            }
+    let grade = Grade::ZERO;
+    for speed_i32 in 20..80 {
+        let speed = Speed::new(speed_i32 as f64);
+        let (energy_rate, _) = model
+            .predict(
+                speed,
+                SpeedUnit::MilesPerHour,
+                grade,
+                GradeUnit::Percent,
+            )
+            .map_err(|e| TraversalModelError::PredictionModel(e.to_string()))?;
+        if energy_rate < minimum_energy_rate {
+            minimum_energy_rate = energy_rate;
         }
     }
 
