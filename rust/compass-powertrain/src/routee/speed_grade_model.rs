use super::speed_grade_model_service::SpeedGradeModelService;
use compass_core::model::cost::cost::Cost;
use compass_core::model::property::edge::Edge;
use compass_core::model::property::vertex::Vertex;
use compass_core::model::traversal::default::speed_lookup_model::get_speed;
use compass_core::model::traversal::state::state_variable::StateVar;
use compass_core::model::traversal::state::traversal_state::TraversalState;
use compass_core::model::traversal::traversal_model::TraversalModel;
use compass_core::model::traversal::traversal_model_error::TraversalModelError;
use compass_core::model::traversal::traversal_result::TraversalResult;
use compass_core::util::geo::haversine;
use compass_core::util::unit::*;
use std::sync::Arc;

pub struct SpeedGradeModel {
    pub service: Arc<SpeedGradeModelService>,
    pub energy_cost_coefficient: f64,
}

impl TraversalModel for SpeedGradeModel {
    fn initial_state(&self) -> TraversalState {
        // distance, time, energy
        vec![StateVar(0.0), StateVar(0.0), StateVar(0.0)]
    }
    /// estimate the cost of traveling between two vertices.
    /// given a distance estimate,
    fn cost_estimate(
        &self,
        src: &Vertex,
        dst: &Vertex,
        _state: &TraversalState,
    ) -> Result<Cost, TraversalModelError> {
        let time_unit = self.service.speeds_table_speed_unit.associated_time_unit();
        let distance = haversine::coord_distance_meters(src.coordinate, dst.coordinate)
            .map_err(TraversalModelError::NumericError)?;

        let (energy, _energy_unit) = Energy::create(
            self.service.minimum_energy_rate,
            self.service.energy_model_energy_rate_unit.clone(),
            distance,
            DistanceUnit::Meters,
        )?;

        let time: Time = Time::create(
            self.service.max_speed.clone(),
            self.service.speeds_table_speed_unit.clone(),
            distance,
            DistanceUnit::Meters,
            time_unit.clone(),
        )?;

        let total_cost = create_cost(energy, time, self.energy_cost_coefficient);
        Ok(total_cost)
    }

    fn traversal_cost(
        &self,
        _src: &Vertex,
        edge: &Edge,
        _dst: &Vertex,
        state: &TraversalState,
    ) -> Result<TraversalResult, TraversalModelError> {
        let distance = edge.distance;
        let time_unit = self.service.speeds_table_speed_unit.associated_time_unit();
        let speed = get_speed(&self.service.speed_table, edge.edge_id)?;

        let time: Time = Time::create(
            speed,
            self.service.speeds_table_speed_unit.clone(),
            distance,
            DistanceUnit::Meters,
            time_unit.clone(),
        )?;
        let grade = edge.grade;
        let (energy_rate, _energy_rate_unit) = self.service.energy_model.predict(
<<<<<<< HEAD
            *speed,
            self.service.speeds_table_speed_unit,
=======
            speed,
            self.service.speeds_table_speed_unit.clone(),
>>>>>>> 9c3468fd
            grade,
            self.service.graph_grade_unit,
        )?;
        let energy_rate_safe = if energy_rate < self.service.minimum_energy_rate {
            self.service.minimum_energy_rate
        } else {
            energy_rate
        };
        let (energy, _energy_unit) = Energy::create(
            energy_rate_safe,
            self.service.energy_model_energy_rate_unit.clone(),
            distance,
            DistanceUnit::Meters,
        )?;

        let total_cost = create_cost(energy, time, self.energy_cost_coefficient);
        let updated_state = update_state(&state, distance, time, energy);
        let result = TraversalResult {
            total_cost,
            updated_state,
        };
        Ok(result)
    }

    fn summary(&self, state: &TraversalState) -> serde_json::Value {
        let distance = get_distance_from_state(state);
        let data_time_unit = self.service.speeds_table_speed_unit.associated_time_unit();
        let time = get_time_from_state(state);
        let time_output = data_time_unit.convert(time, self.service.output_time_unit.clone());
        let energy = get_energy_from_state(state);
        let energy_unit = self
            .service
            .energy_model_energy_rate_unit
            .associated_energy_unit();
        serde_json::json!({
            "distance": distance,
            "distance_unit": DistanceUnit::Meters,
            "time": time_output,
            "time_unit": self.service.output_time_unit.clone(),
            "energy": energy,
            "energy_unit": energy_unit,
        })
    }
}

impl TryFrom<(Arc<SpeedGradeModelService>, &serde_json::Value)> for SpeedGradeModel {
    type Error = TraversalModelError;

    fn try_from(
        input: (Arc<SpeedGradeModelService>, &serde_json::Value),
    ) -> Result<Self, Self::Error> {
        let (service, conf) = input;

        match conf.get(String::from("energy_cost_coefficient")) {
            None => {
                log::debug!("no energy_cost_coefficient provided");
                Ok(SpeedGradeModel {
                    service: service.clone(),
                    energy_cost_coefficient: 1.0,
                })
            }
            Some(v) => {
                let f = v.as_f64().ok_or(TraversalModelError::BuildError(format!(
                    "expected 'energy_cost_coefficient' value to be numeric, found {}",
                    v
                )))?;
                if f < 0.0 || 1.0 < f {
                    Err(TraversalModelError::BuildError(format!("expected 'energy_cost_coefficient' value to be numeric in range [0.0, 1.0], found {}", f)))
                } else {
                    log::debug!("using energy_cost_coefficient of {}", f);
                    Ok(SpeedGradeModel {
                        service: service.clone(),
                        energy_cost_coefficient: f,
                    })
                }
            }
        }
    }
}

fn create_cost(energy: Energy, time: Time, energy_percent: f64) -> Cost {
    let energy_scaled = energy * energy_percent;
    let energy_cost = Cost::from(energy_scaled);
    let time_scaled = time * (1.0 - energy_percent);
    let time_cost = Cost::from(time_scaled);
    let total_cost = energy_cost + time_cost;
    total_cost
}

fn update_state(
    state: &TraversalState,
    distance: Distance,
    time: Time,
    energy: Energy,
) -> TraversalState {
    let mut updated_state = state.clone();
    updated_state[0] = state[0] + distance.into();
    updated_state[1] = state[1] + time.into();
    updated_state[2] = state[2] + energy.into();
    return updated_state;
}

fn get_distance_from_state(state: &TraversalState) -> Distance {
    return Distance::new(state[0].0);
}

fn get_time_from_state(state: &TraversalState) -> Time {
    return Time::new(state[1].0);
}

fn get_energy_from_state(state: &TraversalState) -> Energy {
    return Energy::new(state[2].0);
}

#[cfg(test)]
mod tests {
    use crate::routee::model_type::ModelType;

    use super::*;
    use compass_core::model::{
        graph::{edge_id::EdgeId, vertex_id::VertexId},
        property::{edge::Edge, road_class::RoadClass, vertex::Vertex},
    };
    use geo::coord;
    use std::path::PathBuf;

    #[test]
    fn test_edge_cost_lookup_from_file() {
        let speed_file_path = PathBuf::from(env!("CARGO_MANIFEST_DIR"))
            .join("src")
            .join("routee")
            .join("test")
            .join("velocities.txt");
        let model_file_path = PathBuf::from(env!("CARGO_MANIFEST_DIR"))
            .join("src")
            .join("routee")
            .join("test")
            .join("Toyota_Camry.bin");
        let speed_file_name = speed_file_path.to_str().unwrap();
        let model_file_name = model_file_path.to_str().unwrap();
        let v = Vertex {
            vertex_id: VertexId(0),
            coordinate: coord! {x: -86.67, y: 36.12},
        };
        fn mock_edge(edge_id: usize) -> Edge {
            return Edge {
                edge_id: EdgeId(edge_id as u64),
                src_vertex_id: VertexId(0),
                dst_vertex_id: VertexId(1),
                road_class: RoadClass(2),
                distance: Distance::new(100.0),
                grade: Grade::ZERO,
            };
        }
        let speed_file = String::from(speed_file_name);
        let routee_model_path = String::from(model_file_name);
        let service = SpeedGradeModelService::new(
            speed_file,
            SpeedUnit::KilometersPerHour,
            routee_model_path,
            ModelType::Smartcore,
            SpeedUnit::MilesPerHour,
            GradeUnit::Decimal,
            GradeUnit::Millis,
            EnergyRateUnit::GallonsGasolinePerMile,
            None,
        )
        .unwrap();
        let arc_service = Arc::new(service);
        let conf = serde_json::json!({});
        let model = SpeedGradeModel::try_from((arc_service, &conf)).unwrap();
        let initial = model.initial_state();
        let e1 = mock_edge(0);
        // 100 meters @ 10kph should take 36 seconds ((0.1/10) * 3600)
        let result = model.traversal_cost(&v, &e1, &v, &initial).unwrap();
        println!("{}, {:?}", result.total_cost, result.updated_state);
    }
}<|MERGE_RESOLUTION|>--- conflicted
+++ resolved
@@ -73,13 +73,8 @@
         )?;
         let grade = edge.grade;
         let (energy_rate, _energy_rate_unit) = self.service.energy_model.predict(
-<<<<<<< HEAD
-            *speed,
+            speed,
             self.service.speeds_table_speed_unit,
-=======
-            speed,
-            self.service.speeds_table_speed_unit.clone(),
->>>>>>> 9c3468fd
             grade,
             self.service.graph_grade_unit,
         )?;
