[package]
name = "compass-app"
version = "0.1.0"
edition = "2021"

[dependencies]
compass-core = { path = "../compass-core" }
compass-tomtom = { path = "../compass-tomtom" }
thiserror = { workspace = true }
flate2 = { workspace = true }
serde = { workspace = true, features = ["derive"] }
serde_json = { workspace = true }
<<<<<<< HEAD
=======
csv = { workspace = true }
>>>>>>> 82c5151c
geo = { workspace = true }
wkt = { version = "0.10.3", features = ["serde"] }
uom = { workspace = true }
env_logger = { workspace = true }
kdam = { workspace = true }
log = { workspace = true }
rayon = { workspace = true }
serde_repr = "0.1"
rand = "0.8.5"
chrono = "0.4.26"
config = "0.13.3"
clap = { version = "4.3.19", features = ["derive"] }<|MERGE_RESOLUTION|>--- conflicted
+++ resolved
@@ -10,10 +10,7 @@
 flate2 = { workspace = true }
 serde = { workspace = true, features = ["derive"] }
 serde_json = { workspace = true }
-<<<<<<< HEAD
-=======
 csv = { workspace = true }
->>>>>>> 82c5151c
 geo = { workspace = true }
 wkt = { version = "0.10.3", features = ["serde"] }
 uom = { workspace = true }
