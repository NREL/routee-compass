[package]
name = "compass-app"
version = "0.1.0"
edition = "2021"

[dependencies]
compass-core = { path = "../compass-core" }
compass-tomtom = { path = "../compass-tomtom" }
thiserror = { workspace = true }
flate2 = { workspace = true }
serde = { workspace = true, features = ["derive"] }
<<<<<<< HEAD
serde_json = {workspace = true}
geo = {workspace = true}
=======
uom = { workspace = true }
>>>>>>> 07d4455d
env_logger = { workspace = true }
kdam = { workspace = true }
log = { workspace = true }
serde_repr = "0.1"
rand = "0.8.5"
chrono = "0.4.26"<|MERGE_RESOLUTION|>--- conflicted
+++ resolved
@@ -9,12 +9,9 @@
 thiserror = { workspace = true }
 flate2 = { workspace = true }
 serde = { workspace = true, features = ["derive"] }
-<<<<<<< HEAD
 serde_json = {workspace = true}
 geo = {workspace = true}
-=======
 uom = { workspace = true }
->>>>>>> 07d4455d
 env_logger = { workspace = true }
 kdam = { workspace = true }
 log = { workspace = true }
