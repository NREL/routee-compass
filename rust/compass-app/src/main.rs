--- conflicted
+++ resolved
@@ -1,10 +1,13 @@
 use std::error::Error;
 use std::fs::File;
 use std::io::BufReader;
-use std::path::PathBuf;
+use std::time::Duration;
 
 use chrono::Local;
 use clap::Parser;
+use log::info;
+use rand::seq::SliceRandom;
+use uom::si::velocity::kilometer_per_hour;
 
 use compass_app::app::app_error::AppError;
 use compass_app::app::search::search_app::SearchApp;
@@ -16,22 +19,10 @@
 use compass_core::model::traversal::traversal_model::TraversalModel;
 use compass_core::model::units::Velocity;
 use compass_tomtom::graph::{tomtom_graph::TomTomGraph, tomtom_graph_config::TomTomGraphConfig};
-use rand::seq::SliceRandom;
-<<<<<<< HEAD
-=======
-use std::env;
-use std::error::Error;
-use std::path::PathBuf;
-use std::time::Duration;
->>>>>>> 1d9d58ac
-use uom::si::velocity::kilometer_per_hour;
-
-use log::info;
 
 fn main() -> Result<(), Box<dyn Error>> {
     let setup_start = Local::now();
     env_logger::init();
-<<<<<<< HEAD
 
     let args = CLIArgs::parse();
 
@@ -55,18 +46,6 @@
     let query: serde_json::Value = serde_json::from_reader(reader).unwrap();
 
     info!("Query: {:?}", query);
-=======
-    let args = env::args().collect::<Vec<String>>();
-    let config_file_string = match args.get(1) {
-        None => Err(std::io::Error::new(
-            std::io::ErrorKind::InvalidInput,
-            "missing CLI argument 1 for compass-app configuration TOML file",
-        )),
-        Some(arg) => Ok(arg),
-    }?;
-    let path = PathBuf::from(config_file_string);
-    let config = AppConfig::from_path(&path)?;
->>>>>>> 1d9d58ac
 
     let graph = match config.graph {
         GraphConfig::TomTom {
