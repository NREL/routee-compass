use chrono::Local;
use clap::Parser;
use compass_app::app::app_error::AppError;
use compass_app::app::search::search_app::SearchApp;
use compass_app::cli::CLIArgs;
use compass_app::config::app_config::AppConfig;
use compass_app::config::graph::GraphConfig;
use compass_app::plugin::input::InputPlugin;
use compass_app::plugin::output::OutputPlugin;
use compass_app::plugin::plugin_error::PluginError;
use compass_core::model::cost::cost::Cost;
use compass_core::model::traversal::traversal_model::TraversalModel;
use compass_core::model::units::{TimeUnit, Velocity};
use compass_core::util::duration_extension::DurationExtension;
use compass_core::{
    algorithm::search::min_search_tree::a_star::cost_estimate_function::Haversine,
    model::graph::edge_id::EdgeId,
};
use compass_tomtom::graph::{tomtom_graph::TomTomGraph, tomtom_graph_config::TomTomGraphConfig};
use log::info;
use rand::seq::SliceRandom;
use std::error::Error;
use std::fs::File;
use std::io::BufReader;
use uom::si::velocity::kilometer_per_hour;

fn main() -> Result<(), Box<dyn Error>> {
    env_logger::init();

    let args = CLIArgs::parse();

    let config = match args.config {
        Some(config_file) => {
            let config = AppConfig::from_path(&config_file)?;
            info!("Using config file: {:?}", config_file);
            config
        }
        None => {
            let config = AppConfig::default()?;
            info!("Using default config");
            config
        }
    };
    info!("Config: {:?}", config);

    // read query json file into a serde json Value
    let query_file = File::open(args.query_file)?;
    let n_queries = 10;

    let reader = BufReader::new(query_file);
    let query: serde_json::Value = serde_json::from_reader(reader)?;

    info!("Query: {:?}", query);

    let graph_start = Local::now();
    let graph = match config.graph {
        GraphConfig::TomTom {
            edge_file,
            vertex_file,
            n_edges,
            n_vertices,
            verbose,
        } => {
            let conf = TomTomGraphConfig {
                edge_list_csv: edge_file,
                vertex_list_csv: vertex_file,
                n_edges,
                n_vertices,
                verbose,
            };
            let graph = TomTomGraph::try_from(conf)?;
            graph
        }
    };
    let graph_duration = (Local::now() - graph_start).to_std()?;
    log::info!(
        "finished reading graph with duration {}",
        graph_duration.hhmmss()
    );

    let haversine = Haversine {
        travel_speed: Velocity::new::<kilometer_per_hour>(40.0),
        output_unit: TimeUnit::Milliseconds,
    };

<<<<<<< HEAD
    let traversal_start = Local::now();
    let traversal_model: TraversalModel = config.search.traversal_model.try_into()?;
    let traversal_duration = (Local::now() - traversal_start).to_std()?;
    log::info!(
        "finished reading traversal model with duration {}",
        traversal_duration.hhmmss()
    );

    let search_app: SearchApp = SearchApp::new(&graph, &traversal_model, &haversine, Some(2));
=======
    let traversal_model: Box<dyn TraversalModel> = config.search.traversal_model.try_into()?;

    let search_app: SearchApp = SearchApp::new(&graph, traversal_model, &haversine, Some(2));
>>>>>>> bdff271d

    let input_plugins: Vec<InputPlugin> = config
        .plugin
        .input_plugins
        .iter()
        .map(InputPlugin::try_from)
        .collect::<Result<Vec<InputPlugin>, PluginError>>()?;

    let output_plugins: Vec<OutputPlugin> = config
        .plugin
        .output_plugins
        .iter()
        .map(OutputPlugin::try_from)
        .collect::<Result<Vec<OutputPlugin>, PluginError>>()?;

    let queries_result: Result<Vec<(EdgeId, EdgeId)>, AppError> = (0..n_queries)
        .map(|_| {
            let (o, d) = (
                graph
                    .edges
                    .choose(&mut rand::thread_rng())
                    .ok_or(AppError::InternalError(String::from(
                        "graph.edges.choose returned None",
                    )))?
                    .edge_id,
                graph
                    .edges
                    .choose(&mut rand::thread_rng())
                    .ok_or(AppError::InternalError(String::from(
                        "graph.edges.choose returned None",
                    )))?
                    .edge_id,
            );
            log::info!("randomly selected (origin, destination): ({}, {})", o, d);
            Ok((o, d))
        })
        .collect();

    // in the future, "queries" should be parsed from the user at the top of the app
    let queries = queries_result?;

    let search_start = Local::now();
    log::info!("running search");
    let results = search_app.run_edge_oriented(queries.clone())?;
    let search_duration = (Local::now() - search_start).to_std()?;
    log::info!("finished search with duration {}", search_duration.hhmmss());

    let output_start = Local::now();
    let output_rows = queries
        .clone()
        .iter()
        .zip(results)
        .map(move |((o, d), r)| match r {
            Err(e) => {
                let error_output = serde_json::json!({
                    "origin_edge_id": o,
                    "destination_edge_id": d,
                    "error": e.to_string()
                });
                // log::error!("({},{}) failed: {}", o, d, e);
                error_output
            }
            Ok(result) => {
                let links: usize = result.route.clone().len();
                let mut time_millis = Cost::ZERO;
                for traversal in result.route.clone() {
                    let cost = traversal.edge_cost();
                    time_millis = time_millis + cost;
                }
                // whether time cost is ms actually depends on user settings, though safe bet for now
                // let dur = Duration::from_millis((time_millis.0).0 as u64).hhmmss();
                log::info!(
                    "({}) -> ({}) had route with {} links, tree with {} links",
                    result.origin,
                    result.destination,
                    links,
                    result.tree_size,
                    // dur
                );
                let init_output = serde_json::json!({
                    "origin_edge_id": result.origin,
                    "destination_edge_id": result.destination,
                    // "duration": dur
                });
                let route = result.route.to_vec();
                let init_acc: Result<serde_json::Value, PluginError> = Ok(init_output);
                let json_result = output_plugins
                    .iter()
                    .fold(init_acc, move |acc, plugin| match acc {
                        Err(e) => Err(e),
                        Ok(json) => plugin(&json, Ok(&route)),
                    })
                    .map_err(AppError::PluginError);
                match json_result {
                    Err(e) => {
                        serde_json::json!({
                            "origin_edge_id": o,
                            "destination_edge_id": d,
                            "error": e.to_string()
                        })
                    }
                    Ok(json) => json,
                }
            }
        })
        .collect::<Vec<serde_json::Value>>();
    let output_contents = serde_json::to_string(&output_rows)?;
    std::fs::write("result.json", output_contents)?;

    let output_duration = (Local::now() - output_start).to_std()?;
    log::info!(
        "finished generating output with duration {}",
        output_duration.hhmmss()
    );
    return Ok(());
}<|MERGE_RESOLUTION|>--- conflicted
+++ resolved
@@ -83,7 +83,6 @@
         output_unit: TimeUnit::Milliseconds,
     };
 
-<<<<<<< HEAD
     let traversal_start = Local::now();
     let traversal_model: TraversalModel = config.search.traversal_model.try_into()?;
     let traversal_duration = (Local::now() - traversal_start).to_std()?;
@@ -93,11 +92,6 @@
     );
 
     let search_app: SearchApp = SearchApp::new(&graph, &traversal_model, &haversine, Some(2));
-=======
-    let traversal_model: Box<dyn TraversalModel> = config.search.traversal_model.try_into()?;
-
-    let search_app: SearchApp = SearchApp::new(&graph, traversal_model, &haversine, Some(2));
->>>>>>> bdff271d
 
     let input_plugins: Vec<InputPlugin> = config
         .plugin
