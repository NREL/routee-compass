--- conflicted
+++ resolved
@@ -20,16 +20,11 @@
             CompassConfigurationField::Traversal => "traversal",
             CompassConfigurationField::Frontier => "frontier",
             CompassConfigurationField::Algorithm => "algorithm",
-<<<<<<< HEAD
-            CompassConfigurationField::InputPlugins => "plugin.input_plugins",
-            CompassConfigurationField::OutputPlugins => "plugin.output_plugins",
             CompassConfigurationField::Parallelism => "parallelism",
             CompassConfigurationField::QueryTimeoutMs => "query_timeout_ms",
-=======
             CompassConfigurationField::Plugins => "plugin",
             CompassConfigurationField::InputPlugins => "input_plugins",
             CompassConfigurationField::OutputPlugins => "output_plugins",
->>>>>>> f8e39743
         }
     }
     pub fn to_string(&self) -> String {
