--- conflicted
+++ resolved
@@ -123,18 +123,6 @@
         // build search app
         let search_app_start = Local::now();
         let parallelism = config.get::<usize>(CompassConfigurationField::Parallelism.to_str())?;
-<<<<<<< HEAD
-=======
-        let pool = rayon::ThreadPoolBuilder::new()
-            .num_threads(parallelism)
-            .build_global()
-            .map_err(|e| {
-                CompassAppError::InternalError(format!(
-                    "failure getting thread pool: {}",
-                    e.to_string()
-                ))
-            })?;
->>>>>>> 855bbbb1
         let search_app: SearchApp = SearchApp::new(
             search_algorithm,
             graph,
@@ -200,7 +188,6 @@
         let input_queries: Vec<serde_json::Value> = input_bundles.into_iter().flatten().collect();
 
         // run parallel searches using a rayon thread pool
-<<<<<<< HEAD
         let chunk_size = (input_queries.len() as f64 / self.parallelism as f64).ceil() as usize;
         log::info!(
             "creating {} parallel batches across {} threads to run queries with chunk size {}",
@@ -215,17 +202,10 @@
                 queries
                     .iter()
                     .map(|q| self.run_single_query(q.clone()))
-                    .collect::<Result<Vec<serde_json::Value>, AppError>>()
+                    .collect::<Result<Vec<serde_json::Value>, CompassAppError>>()
             })
-            .collect::<Result<Vec<Vec<serde_json::Value>>, AppError>>()?;
-
-=======
-        log::info!("using {} threads to run queries", current_num_threads());
-        let run_query_result: Vec<serde_json::Value> = input_queries
-            .into_par_iter()
-            .map(|query| self.run_single_query(query))
-            .collect::<Result<Vec<serde_json::Value>, CompassAppError>>()?;
->>>>>>> 855bbbb1
+            .collect::<Result<Vec<Vec<serde_json::Value>>, CompassAppError>>()?;
+
         let run_result = run_query_result
             .into_iter()
             .flatten()
