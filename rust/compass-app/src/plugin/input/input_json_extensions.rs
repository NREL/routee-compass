--- conflicted
+++ resolved
@@ -11,12 +11,9 @@
     fn add_destination_vertex(&mut self, vertex_id: VertexId) -> Result<(), PluginError>;
     fn get_origin_vertex(&self) -> Result<VertexId, PluginError>;
     fn get_destination_vertex(&self) -> Result<VertexId, PluginError>;
-<<<<<<< HEAD
     fn get_origin_edge(&self) -> Result<EdgeId, PluginError>;
     fn get_destination_edge(&self) -> Result<EdgeId, PluginError>;
-=======
     fn get_grid_search(&self) -> Option<&serde_json::Value>;
->>>>>>> 40fd71bb
 }
 
 impl InputJsonExtensions for serde_json::Value {
@@ -116,7 +113,6 @@
                 String::from("u64"),
             ))
     }
-<<<<<<< HEAD
 
     fn get_origin_edge(&self) -> Result<EdgeId, PluginError> {
         self.get(InputField::OriginEdge.to_string())
@@ -142,10 +138,9 @@
                 InputField::DestinationEdge.to_string(),
                 String::from("u64"),
             ))
-=======
+    }
     fn get_grid_search(&self) -> Option<&serde_json::Value> {
         self.get(InputField::GridSearch.to_string())
->>>>>>> 40fd71bb
     }
 }
 
