use super::utils::linspace;
use crate::model::prediction::{
    load_prediction_model, model_type::ModelType, prediction_model::PredictionModel,
};
use ninterp::prelude::*;
use routee_compass_core::model::{
    traversal::TraversalModelError,
    unit::{
        AsF64, Convert, Distance, EnergyRate, EnergyRateUnit, Grade, GradeUnit, Speed, SpeedUnit,
    },
};
use std::{borrow::Cow, path::Path};

pub struct InterpolationSpeedGradeModel {
    interpolator: Interp2DOwned<f64, strategy::Linear>,
    speed_unit: SpeedUnit,
    grade_unit: GradeUnit,
    energy_rate_unit: EnergyRateUnit,
}

impl PredictionModel for InterpolationSpeedGradeModel {
    fn predict(
        &self,
        speed: (Speed, &SpeedUnit),
        grade: (Grade, &GradeUnit),
    ) -> Result<(EnergyRate, EnergyRateUnit), TraversalModelError> {
        let (speed, speed_unit) = speed;
        let (grade, grade_unit) = grade;
        let mut speed_converted = Cow::Owned(speed);
        let mut grade_converted = Cow::Owned(grade);

        speed_unit.convert(&mut speed_converted, &self.speed_unit)?;
        grade_unit.convert(&mut grade_converted, &self.grade_unit)?;

<<<<<<< HEAD
        // snap incoming speed and grade to the grid
        let min_speed = *self.interpolator.data.grid.first().and_then(|s| s.first()).ok_or_else(|| {
            TraversalModelError::TraversalModelFailure(
                "Could not get first speed value from powertrain interpolation result; are x-values empty?".to_string(),
            )
        })?;
        let max_speed = *self.interpolator.data.grid.first().and_then(|s| s.last()).ok_or_else(|| {
            TraversalModelError::TraversalModelFailure(
                "Could not get last speed value from powertrain interpolation result; are x-values empty?".to_string(),
            )
        })?;
        let min_grade = *self.interpolator.data.grid.get(1).and_then(|g| g.first()).ok_or_else(|| {
            TraversalModelError::TraversalModelFailure(
                "Could not get first grade value from powertrain interpolation result; are y-values empty?".to_string(),
            )
        })?;
        let max_grade = *self.interpolator.data.grid.get(1).and_then(|g| g.last()).ok_or_else(|| {
            TraversalModelError::TraversalModelFailure(
                "Could not get last grade value from powertrain interpolation result; are y-values empty?".to_string(),
            )
        })?;

        let speed_value = speed_converted.as_f64().clamp(min_speed, max_speed);
        let grade_value = grade_converted.as_f64().clamp(min_grade, max_grade);

=======
>>>>>>> 1df37b13
        let y = self
            .interpolator
            .interpolate(&[speed_converted.as_f64(), grade_converted.as_f64()])
            .map_err(|e| {
                TraversalModelError::TraversalModelFailure(format!(
                    "Failed to interpolate speed/grade model output during prediction: {}",
                    e
                ))
            })?;

        let energy_rate = EnergyRate::from(y);
        Ok((energy_rate, self.energy_rate_unit))
    }
}

impl InterpolationSpeedGradeModel {
    #[allow(clippy::too_many_arguments)]
    pub fn new<P: AsRef<Path>>(
        underlying_model_path: &P,
        underlying_model_type: ModelType,
        underlying_model_name: String,
        speed_unit: SpeedUnit,
        speed_bounds: (Speed, Speed),
        speed_bins: usize,
        grade_unit: GradeUnit,
        grade_bounds: (Grade, Grade),
        grade_bins: usize,
        energy_rate_unit: EnergyRateUnit,
    ) -> Result<Self, TraversalModelError> {
        // load underlying model to build the interpolation grid
        let model = load_prediction_model(
            underlying_model_name,
            underlying_model_path,
            underlying_model_type,
            speed_unit,
            grade_unit,
            energy_rate_unit,
            None,
            None,
            None,
        )?;

        // Create a linear grid of speed and grade values
        let speed_values = ndarray::Array1::from_vec(linspace(
            speed_bounds.0.as_f64(),
            speed_bounds.1.as_f64(),
            speed_bins,
        ));
        let grade_values = ndarray::Array1::from_vec(linspace(
            grade_bounds.0.as_f64(),
            grade_bounds.1.as_f64(),
            grade_bins,
        ));

        // Use a unit distance so we can get the energy per unit distance
        let distance = Distance::from(1.0);
        let distance_unit = energy_rate_unit.associated_distance_unit();

        // Predict energy rate values across the whole grid
        let mut values = ndarray::Array2::zeros((speed_bins, grade_bins));
        for i in 0..speed_bins {
            for j in 0..grade_bins {
                let (energy, _energy_unit) = model.predict(
                    (Speed::from(speed_values[i]), &speed_unit),
                    (Grade::from(grade_values[j]), &grade_unit),
                    (distance, &distance_unit),
                )?;
                values[(i, j)] = energy.as_f64();
            }
        }

        let interpolator = Interp2D::new(
            speed_values,
            grade_values,
            values,
            strategy::Linear,
            Extrapolate::Clamp,
        )
        .map_err(|e| {
            TraversalModelError::TraversalModelFailure(format!(
                "Failed to validate interpolation model: {}",
                e
            ))
        })?;

        Ok(InterpolationSpeedGradeModel {
            interpolator,
            speed_unit,
            grade_unit,
            energy_rate_unit,
        })
    }
}

#[cfg(test)]
mod test {
    use std::path::PathBuf;

    use super::*;
    use crate::model::prediction::prediction_model::PredictionModel;
    use routee_compass_core::model::unit::EnergyRateUnit;

    #[test]
    fn test_interpolation_speed_grade_model() {
        let model_path = PathBuf::from(env!("CARGO_MANIFEST_DIR"))
            .join("src")
            .join("model")
            .join("test")
            .join("Toyota_Camry.bin");

        let interp_model = InterpolationSpeedGradeModel::new(
            &model_path,
            ModelType::Smartcore,
            "Toyota Camry".to_string(),
            SpeedUnit::MPH,
            (Speed::from(0.0), Speed::from(100.0)),
            101,
            GradeUnit::Decimal,
            (Grade::from(-0.20), Grade::from(0.20)),
            41,
            EnergyRateUnit::GGPM,
        )
        .unwrap();

        let underlying_model = load_prediction_model(
            "Toyota Camry".to_string(),
            &model_path,
            ModelType::Smartcore,
            SpeedUnit::MPH,
            GradeUnit::Decimal,
            EnergyRateUnit::GGPM,
            None,
            None,
            None,
        )
        .unwrap();

        // let's check to make sure the interpolation model is
        // producing similar results to the underlying model

        for speed in 0..100 {
            for grade in -20..20 {
                let (interp_energy_rate, _energy_rate_unit) = interp_model
                    .predict(
                        (Speed::from(speed as f64), &SpeedUnit::MPH),
                        (Grade::from(grade as f64), &GradeUnit::Percent),
                    )
                    .unwrap();
                let (underlying_energy_rate, _energy_rate_unit) = underlying_model
                    .prediction_model
                    .predict(
                        (Speed::from(speed as f64), &SpeedUnit::MPH),
                        (Grade::from(grade as f64), &GradeUnit::Percent),
                    )
                    .unwrap();

                // check if they're within 1% of each other
                let diff = (interp_energy_rate.as_f64() - underlying_energy_rate.as_f64())
                    / underlying_energy_rate.as_f64();
                assert!(diff.abs() < 0.01);
            }
        }

        let (energy_rate, energy_rate_unit) = interp_model
            .predict(
                (Speed::from(50.0), &SpeedUnit::MPH),
                (Grade::from(0.0), &GradeUnit::Percent),
            )
            .unwrap();

        assert_eq!(energy_rate_unit, EnergyRateUnit::GGPM);

        // energy rate should be between 28-32 mpg
        let expected_lower = EnergyRate::from(1.0 / 32.0);
        let expected_upper = EnergyRate::from(1.0 / 28.0);
        assert!(energy_rate >= expected_lower);
        assert!(energy_rate <= expected_upper);
    }
}<|MERGE_RESOLUTION|>--- conflicted
+++ resolved
@@ -32,34 +32,6 @@
         speed_unit.convert(&mut speed_converted, &self.speed_unit)?;
         grade_unit.convert(&mut grade_converted, &self.grade_unit)?;
 
-<<<<<<< HEAD
-        // snap incoming speed and grade to the grid
-        let min_speed = *self.interpolator.data.grid.first().and_then(|s| s.first()).ok_or_else(|| {
-            TraversalModelError::TraversalModelFailure(
-                "Could not get first speed value from powertrain interpolation result; are x-values empty?".to_string(),
-            )
-        })?;
-        let max_speed = *self.interpolator.data.grid.first().and_then(|s| s.last()).ok_or_else(|| {
-            TraversalModelError::TraversalModelFailure(
-                "Could not get last speed value from powertrain interpolation result; are x-values empty?".to_string(),
-            )
-        })?;
-        let min_grade = *self.interpolator.data.grid.get(1).and_then(|g| g.first()).ok_or_else(|| {
-            TraversalModelError::TraversalModelFailure(
-                "Could not get first grade value from powertrain interpolation result; are y-values empty?".to_string(),
-            )
-        })?;
-        let max_grade = *self.interpolator.data.grid.get(1).and_then(|g| g.last()).ok_or_else(|| {
-            TraversalModelError::TraversalModelFailure(
-                "Could not get last grade value from powertrain interpolation result; are y-values empty?".to_string(),
-            )
-        })?;
-
-        let speed_value = speed_converted.as_f64().clamp(min_speed, max_speed);
-        let grade_value = grade_converted.as_f64().clamp(min_grade, max_grade);
-
-=======
->>>>>>> 1df37b13
         let y = self
             .interpolator
             .interpolate(&[speed_converted.as_f64(), grade_converted.as_f64()])
