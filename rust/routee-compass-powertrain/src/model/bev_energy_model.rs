use super::{
    energy_model_ops,
    prediction::{PredictionModelConfig, PredictionModelRecord},
};
use crate::model::fieldname;
use routee_compass_core::model::{
    network::{Edge, Vertex},
    state::{CustomFeatureFormat, InputFeature, OutputFeature, StateModel, StateVariable},
    traversal::{TraversalModel, TraversalModelError, TraversalModelService},
    unit::{Energy, EnergyUnit},
};
use serde_json::Value;
use std::sync::Arc;

#[derive(Clone)]
pub struct BevEnergyModel {
    prediction_model_record: Arc<PredictionModelRecord>,
    battery_capacity: (Energy, EnergyUnit),
    starting_soc: f64,
}

impl BevEnergyModel {
    pub fn new(
        prediction_model_record: Arc<PredictionModelRecord>,
        battery_capacity: (Energy, EnergyUnit),
        starting_battery_energy: (Energy, EnergyUnit),
    ) -> Result<Self, TraversalModelError> {
        let starting_energy = (&starting_battery_energy.0, &starting_battery_energy.1);
        let bat_cap_ref = (&battery_capacity.0, &battery_capacity.1);
        let starting_soc = energy_model_ops::soc_from_energy(starting_energy, bat_cap_ref)
            .map_err(TraversalModelError::BuildError)?;
        Ok(Self {
            prediction_model_record,
            battery_capacity,
            starting_soc,
        })
    }
}

impl TraversalModelService for BevEnergyModel {
    fn build(
        &self,
        query: &serde_json::Value,
    ) -> Result<Arc<dyn TraversalModel>, TraversalModelError> {
        let (capacity, capacity_unit) = (self.battery_capacity.0, self.battery_capacity.1);
        match energy_model_ops::get_query_start_energy(query, &capacity)? {
            None => Ok(Arc::new(self.clone())),
            Some(starting_energy) => {
                let updated = Self::new(
                    self.prediction_model_record.clone(),
                    (capacity, capacity_unit),
                    (starting_energy, capacity_unit),
                )?;
                Ok(Arc::new(updated))
            }
        }
    }
}

impl TryFrom<&Value> for BevEnergyModel {
    type Error = TraversalModelError;

    fn try_from(value: &Value) -> Result<Self, Self::Error> {
        let config: PredictionModelConfig = serde_json::from_value(value.clone()).map_err(|e| {
            TraversalModelError::BuildError(format!(
                "failure reading prediction model configuration: {}",
                e
            ))
        })?;
        let prediction_model = PredictionModelRecord::try_from(&config)?;
        let battery_capacity_conf = value.get("battery_capacity").ok_or_else(|| {
            TraversalModelError::BuildError(String::from("missing key 'battery_capacity'"))
        })?;
        let battery_energy_unit_conf = value.get("battery_capacity_unit").ok_or_else(|| {
            TraversalModelError::BuildError(String::from("missing key 'battery_energy_unit'"))
        })?;
        let battery_capacity = serde_json::from_value::<Energy>(battery_capacity_conf.clone())
            .map_err(|e| {
                TraversalModelError::BuildError(format!("failed to parse battery capacity: {}", e))
            })?;
        let battery_energy_unit = serde_json::from_value::<EnergyUnit>(
            battery_energy_unit_conf.clone(),
        )
        .map_err(|e| {
            TraversalModelError::BuildError(format!("failed to parse battery capacity unit: {}", e))
        })?;
        let bev = BevEnergyModel::new(
            Arc::new(prediction_model),
            (battery_capacity, battery_energy_unit),
            (battery_capacity, battery_energy_unit),
        )?;
        Ok(bev)
    }
}

impl TraversalModel for BevEnergyModel {
    fn input_features(&self) -> Vec<(String, InputFeature)> {
        let mut input_features = vec![(
            String::from(fieldname::EDGE_DISTANCE),
            InputFeature::Distance(self.prediction_model_record.distance_unit),
        )];
        input_features.extend(self.prediction_model_record.input_features.clone());
        input_features
    }

    fn output_features(&self) -> Vec<(String, OutputFeature)> {
        let energy_unit = self
            .prediction_model_record
            .energy_rate_unit
            .associated_energy_unit();
        vec![
            (
                String::from(fieldname::TRIP_ENERGY),
                OutputFeature::Energy {
                    energy_unit,
                    initial: Energy::ZERO,
                    accumulator: true,
                },
            ),
            (
                String::from(fieldname::EDGE_ENERGY),
                OutputFeature::Energy {
                    energy_unit,
                    initial: Energy::ZERO,
                    accumulator: false,
                },
            ),
            (
                String::from(fieldname::TRIP_SOC),
                OutputFeature::Custom {
                    name: String::from("soc"),
                    unit: String::from("Percent"),
                    format: CustomFeatureFormat::FloatingPoint {
                        initial: self.starting_soc.into(),
                    },
                    accumulator: true,
                },
            ),
        ]
    }

    fn traverse_edge(
        &self,
        _trajectory: (&Vertex, &Edge, &Vertex),
        state: &mut Vec<StateVariable>,
        state_model: &StateModel,
    ) -> Result<(), TraversalModelError> {
        bev_traversal(
            state,
            state_model,
            self.prediction_model_record.clone(),
            (&self.battery_capacity.0, &self.battery_capacity.1),
            false,
        )
    }

    fn estimate_traversal(
        &self,
        _od: (&Vertex, &Vertex),
        state: &mut Vec<StateVariable>,
        state_model: &StateModel,
    ) -> Result<(), TraversalModelError> {
        bev_traversal(
            state,
            state_model,
            self.prediction_model_record.clone(),
            (&self.battery_capacity.0, &self.battery_capacity.1),
            true,
        )
    }
}

fn bev_traversal(
    state: &mut [StateVariable],
    state_model: &StateModel,
    record: Arc<PredictionModelRecord>,
    battery_capacity: (&Energy, &EnergyUnit),
    estimate: bool,
) -> Result<(), TraversalModelError> {
    // gather state variables
    let (distance, distance_unit) =
        state_model.get_distance(state, fieldname::EDGE_DISTANCE, None)?;
    let start_soc = state_model.get_custom_f64(state, fieldname::TRIP_SOC)?;

    // generate energy for link traversal
    let (energy, energy_unit) = if estimate {
        Energy::create(
            (&distance, distance_unit),
            (&record.ideal_energy_rate, &record.energy_rate_unit),
        )?
    } else {
        record.predict(state, state_model)?
    };
    let end_soc = energy_model_ops::update_soc_percent(
        &start_soc,
        (&energy, &energy_unit),
        battery_capacity,
    )?;

    // update state vector
    state_model.add_energy(state, fieldname::TRIP_ENERGY, &energy, &energy_unit)?;
    state_model.set_energy(state, fieldname::EDGE_ENERGY, &energy, &energy_unit)?;
    state_model.set_custom_f64(state, fieldname::TRIP_SOC, &end_soc)?;
    Ok(())
}

#[cfg(test)]
mod tests {
    use super::*;
<<<<<<< HEAD
    use crate::model::prediction::{
        interpolation::feature_bounds::FeatureBounds, ModelType, PredictionModelConfig,
    };
    use routee_compass_core::{model::unit::*, test::mock::traversal_model::TestTraversalModel};
    use std::{collections::HashMap, path::PathBuf};
=======
    use crate::model::prediction::{ModelType, PredictionModelConfig};
    use routee_compass_core::{model::unit::*, testing::mock::traversal_model::TestTraversalModel};
    use std::path::PathBuf;
>>>>>>> e2992b08

    #[test]
    fn test_bev_energy_model() {
        let (bat_cap, bat_unit) = (Energy::from(60.0), EnergyUnit::KilowattHours);
        let record = mock_prediction_model();
        let model = mock_traversal_model(record.clone(), 100.0, (&bat_cap, &bat_unit));
        let state_model = state_model(model);

        // starting at 100% SOC, we should be able to traverse a flat 110 miles at 60 mph
        // and it should use about half of the battery since the EPA range is 238 miles
        let distance = (Distance::from(110.0), DistanceUnit::Miles);
        let speed = (Speed::from(60.0), SpeedUnit::MPH);
        let grade = (Grade::from(0.0), GradeUnit::Decimal);
        let mut state = state_vector(&state_model, distance, speed, grade);

        bev_traversal(
            &mut state,
            &state_model,
            record.clone(),
            (&bat_cap, &bat_unit),
            false,
        )
        .unwrap();

        let (elec, _) = state_model
            .get_energy(&state, fieldname::TRIP_ENERGY, None)
            .expect("test invariant failed");

        assert!(elec.as_f64() > 0.0, "elec energy {} should be > 0.0", elec);

        let soc = state_model
            .get_custom_f64(&state, fieldname::TRIP_SOC)
            .unwrap();

        assert!(soc < 60.0, "soc {} should be < 60.0%", soc);
        assert!(soc > 40.0, "soc {} should be > 40.0%", soc);
    }

    #[test]
    fn test_bev_energy_model_regen() {
        let (bat_cap, bat_unit) = (Energy::from(60.0), EnergyUnit::KilowattHours);
        let record = mock_prediction_model();
        let model = mock_traversal_model(record.clone(), 20.0, (&bat_cap, &bat_unit));
        let state_model = state_model(model);

        // starting at 20% SOC, going downhill at -5% grade for 10 miles at 55mph, we should be see
        // some regen braking events and should end up with more energy than we started with
        let distance = (Distance::from(10.0), DistanceUnit::Miles);
        let speed = (Speed::from(55.0), SpeedUnit::MPH);
        let grade = (Grade::from(-5.0), GradeUnit::Percent);
        let mut state = state_vector(&state_model, distance, speed, grade);

        bev_traversal(
            &mut state,
            &state_model,
            record.clone(),
            (&bat_cap, &bat_unit),
            false,
        )
        .unwrap();

        let (elec, _) = state_model
            .get_energy(&state, fieldname::TRIP_ENERGY, None)
            .expect("test invariant failed");
        assert!(
            elec.as_f64() < 0.0,
            "elec energy {} should be < 0 (regen)",
            elec
        );

        let soc = state_model
            .get_custom_f64(&state, fieldname::TRIP_SOC)
            .unwrap();
        assert!(soc > 20.0, "soc {} should be > 20.0", soc);
        assert!(soc < 30.0, "soc {} should be < 30.0", soc);
    }

    #[test]
    fn test_bev_battery_in_bounds_upper() {
        // starting at 100% SOC, even going downhill with regen, we shouldn't be able to exceed 100%
        let (bat_cap, bat_unit) = (Energy::from(60.0), EnergyUnit::KilowattHours);
        let record = mock_prediction_model();
        let model = mock_traversal_model(record.clone(), 100.0, (&bat_cap, &bat_unit));
        let state_model = state_model(model);

        let distance = (Distance::from(10.0), DistanceUnit::Miles);
        let speed = (Speed::from(55.0), SpeedUnit::MPH);
        let grade = (Grade::from(-5.0), GradeUnit::Percent);
        let mut state = state_vector(&state_model, distance, speed, grade);

        bev_traversal(
            &mut state,
            &state_model,
            record.clone(),
            (&bat_cap, &bat_unit),
            false,
        )
        .unwrap();

        let battery_percent_soc = state_model
            .get_custom_f64(&state, fieldname::TRIP_SOC)
            .unwrap();
        assert!(battery_percent_soc <= 100.0);
    }

    #[test]
    fn test_bev_battery_in_bounds_lower() {
        // starting at 1% SOC, even going uphill, we shouldn't be able to go below 0%
        let (bat_cap, bat_unit) = (Energy::from(60.0), EnergyUnit::KilowattHours);
        let record = mock_prediction_model();
        let model = mock_traversal_model(record.clone(), 1.0, (&bat_cap, &bat_unit));
        let state_model = state_model(model);

        let distance = (Distance::from(100.0), DistanceUnit::Miles);
        let speed = (Speed::from(55.0), SpeedUnit::MPH);
        let grade = (Grade::from(5.0), GradeUnit::Percent);
        let mut state = state_vector(&state_model, distance, speed, grade);

        bev_traversal(
            &mut state,
            &state_model,
            record.clone(),
            (&bat_cap, &bat_unit),
            false,
        )
        .unwrap();

        let battery_percent_soc = state_model
            .get_custom_f64(&state, fieldname::TRIP_SOC)
            .unwrap();
        assert!(battery_percent_soc >= 0.0);
    }

    fn mock_prediction_model() -> Arc<PredictionModelRecord> {
        // let bat_cap = *battery_capacity.0;
        // let bat_unit = *battery_capacity.1;
        let model_file_path = PathBuf::from(env!("CARGO_MANIFEST_DIR"))
            .join("src")
            .join("model")
            .join("test")
            .join("2017_CHEVROLET_Bolt.bin");
        let model_filename = model_file_path.to_str().expect("test invariant failed");

        let feature_bounds = HashMap::from([
            (
                fieldname::EDGE_SPEED.to_string(),
                FeatureBounds {
                    lower_bound: 0.0,
                    upper_bound: 100.0,
                    num_bins: 101,
                },
            ),
            (
                fieldname::EDGE_GRADE.to_string(),
                FeatureBounds {
                    lower_bound: -0.2,
                    upper_bound: 0.2,
                    num_bins: 41,
                },
            ),
        ]);

        let input_features = vec![
            (
                fieldname::EDGE_SPEED.to_string(),
                InputFeature::Speed(SpeedUnit::MPH),
            ),
            (
                fieldname::EDGE_GRADE.to_string(),
                InputFeature::Grade(GradeUnit::Decimal),
            ),
        ];

        let model_config = PredictionModelConfig::new(
            "Chevy Bolt".to_string(),
            model_filename.to_string(),
            ModelType::Interpolate {
                underlying_model_type: Box::new(ModelType::Smartcore),
                feature_bounds,
            },
            input_features,
            DistanceUnit::Miles,
            EnergyRateUnit::KWHPM,
            Some(1.3958),
        );
        let model_record =
            PredictionModelRecord::try_from(&model_config).expect("test invariant failed");
        Arc::new(model_record)
    }

    fn mock_traversal_model(
        prediction_model_record: Arc<PredictionModelRecord>,
        starting_soc_percent: f64,
        battery_capacity: (&Energy, &EnergyUnit),
    ) -> Arc<dyn TraversalModel> {
        let bat_cap = *battery_capacity.0;
        let bat_unit = *battery_capacity.1;
        let staring_battery_energy: Energy =
            Energy::from(bat_cap.as_f64() * (starting_soc_percent * 0.01));

        let bev = BevEnergyModel::new(
            prediction_model_record,
            (bat_cap, bat_unit),
            (staring_battery_energy, bat_unit),
        )
        .expect("test invariant failed");

        // mock the upstream models via TestTraversalModel

        (TestTraversalModel::new(Arc::new(bev)).expect("test invariant failed")) as _
    }

    fn state_model(m: Arc<dyn TraversalModel>) -> StateModel {
        StateModel::empty()
            .register(m.input_features(), m.output_features())
            .expect("test invariant failed")
    }

    fn state_vector(
        state_model: &StateModel,
        distance: (Distance, DistanceUnit),
        speed: (Speed, SpeedUnit),
        grade: (Grade, GradeUnit),
    ) -> Vec<StateVariable> {
        let mut state = state_model.initial_state().unwrap();
        state_model
            .set_distance(
                &mut state,
                fieldname::EDGE_DISTANCE,
                &distance.0,
                &distance.1,
            )
            .expect("test invariant failed");
        state_model
            .set_speed(&mut state, fieldname::EDGE_SPEED, &speed.0, &speed.1)
            .expect("test invariant failed");
        state_model
            .set_grade(&mut state, fieldname::EDGE_GRADE, &grade.0, &grade.1)
            .expect("test invariant failed");
        state
    }
}<|MERGE_RESOLUTION|>--- conflicted
+++ resolved
@@ -97,7 +97,7 @@
     fn input_features(&self) -> Vec<(String, InputFeature)> {
         let mut input_features = vec![(
             String::from(fieldname::EDGE_DISTANCE),
-            InputFeature::Distance(self.prediction_model_record.distance_unit),
+            InputFeature::Distance(Some(self.prediction_model_record.distance_unit)),
         )];
         input_features.extend(self.prediction_model_record.input_features.clone());
         input_features
@@ -207,17 +207,11 @@
 #[cfg(test)]
 mod tests {
     use super::*;
-<<<<<<< HEAD
     use crate::model::prediction::{
         interpolation::feature_bounds::FeatureBounds, ModelType, PredictionModelConfig,
     };
-    use routee_compass_core::{model::unit::*, test::mock::traversal_model::TestTraversalModel};
+    use routee_compass_core::{model::unit::*, testing::mock::traversal_model::TestTraversalModel};
     use std::{collections::HashMap, path::PathBuf};
-=======
-    use crate::model::prediction::{ModelType, PredictionModelConfig};
-    use routee_compass_core::{model::unit::*, testing::mock::traversal_model::TestTraversalModel};
-    use std::path::PathBuf;
->>>>>>> e2992b08
 
     #[test]
     fn test_bev_energy_model() {
@@ -383,11 +377,11 @@
         let input_features = vec![
             (
                 fieldname::EDGE_SPEED.to_string(),
-                InputFeature::Speed(SpeedUnit::MPH),
+                InputFeature::Speed(Some(SpeedUnit::MPH)),
             ),
             (
                 fieldname::EDGE_GRADE.to_string(),
-                InputFeature::Grade(GradeUnit::Decimal),
+                InputFeature::Grade(Some(GradeUnit::Decimal)),
             ),
         ];
 
