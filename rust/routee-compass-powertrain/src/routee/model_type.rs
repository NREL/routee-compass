<<<<<<< HEAD
use std::{
    path::{Path},
    sync::Arc,
};
=======
use std::{path::Path, sync::Arc};
>>>>>>> 9640d5c7

use routee_compass_core::{
    model::traversal::traversal_model_error::TraversalModelError,
    util::unit::{EnergyRateUnit, GradeUnit, SpeedUnit},
};
use serde::{Deserialize, Serialize};

use super::{
    prediction_model::SpeedGradePredictionModel,
    smartcore::smartcore_speed_grade_model::SmartcoreSpeedGradeModel,
};

#[cfg(feature = "onnx")]
use super::onnx::onnx_speed_grade_model::OnnxSpeedGradeModel;

#[derive(Debug, Serialize, Deserialize, Clone)]
#[serde(rename_all = "snake_case")]
pub enum ModelType {
    Smartcore,
    Onnx,
}

impl std::fmt::Display for ModelType {
    fn fmt(&self, f: &mut std::fmt::Formatter<'_>) -> std::fmt::Result {
        let s = serde_json::to_string(self).map_err(|_| std::fmt::Error)?;
        write!(f, "{}", s)
    }
}

impl ModelType {
    /// builds a speed grade energy prediction model
    pub fn build<P: AsRef<Path>>(
        &self,
        energy_model_path: &P,
        energy_model_speed_unit: SpeedUnit,
        energy_model_grade_unit: GradeUnit,
        energy_model_energy_rate_unit: EnergyRateUnit,
    ) -> Result<Arc<dyn SpeedGradePredictionModel>, TraversalModelError> {
        // Load random forest binary file
        let model: Arc<dyn SpeedGradePredictionModel> = match self {
            ModelType::Smartcore => Arc::new(SmartcoreSpeedGradeModel::new(
                energy_model_path.clone(),
                energy_model_speed_unit.clone(),
                energy_model_grade_unit.clone(),
                energy_model_energy_rate_unit.clone(),
            )?),
            ModelType::Onnx => {
                #[cfg(feature = "onnx")]
                {
                    Arc::new(OnnxSpeedGradeModel::new(
                        energy_model_path.clone(),
                        energy_model_speed_unit.clone(),
                        energy_model_grade_unit.clone(),
                        energy_model_energy_rate_unit.clone(),
                    )?)
                }
                #[cfg(not(feature = "onnx"))]
                {
                    return Err(TraversalModelError::BuildError("Cannot build Onnx model without `onnx` feature enabled for compass-powertrain".to_string()));
                }
            }
        };
        Ok(model)
    }
}<|MERGE_RESOLUTION|>--- conflicted
+++ resolved
@@ -1,22 +1,13 @@
-<<<<<<< HEAD
-use std::{
-    path::{Path},
-    sync::Arc,
+use super::{
+    prediction_model::SpeedGradePredictionModel,
+    smartcore::smartcore_speed_grade_model::SmartcoreSpeedGradeModel,
 };
-=======
-use std::{path::Path, sync::Arc};
->>>>>>> 9640d5c7
-
 use routee_compass_core::{
     model::traversal::traversal_model_error::TraversalModelError,
     util::unit::{EnergyRateUnit, GradeUnit, SpeedUnit},
 };
 use serde::{Deserialize, Serialize};
-
-use super::{
-    prediction_model::SpeedGradePredictionModel,
-    smartcore::smartcore_speed_grade_model::SmartcoreSpeedGradeModel,
-};
+use std::{path::Path, sync::Arc};
 
 #[cfg(feature = "onnx")]
 use super::onnx::onnx_speed_grade_model::OnnxSpeedGradeModel;
