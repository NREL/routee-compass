<<<<<<< HEAD
import os
import geopandas as gpd
from unittest import TestCase

from compass.road_network.base import PathWeight
from compass.road_network.osm_networkx import OSMNetworkX
from compass.utils.geo_utils import Coordinate, BoundingBox
=======
from unittest import TestCase

from compass.road_network.base import PathWeight
from compass.road_network.osm_road_network import OSMRoadNetwork
from compass.utils.geo_utils import Coordinate
from tests import test_dir
>>>>>>> 2c785102


class TestOSMRoadNetwork(TestCase):
    def setUp(self) -> None:
<<<<<<< HEAD
        self.road_network_file = os.path.join("test_assets", "denver_downtown_osm_network.pickle")
        self.bbox_file = os.path.join("test_assets", "denver_downtown_bounding_box", "denver_downtown_roadnetwork.shp")
        self.bbox = BoundingBox.from_polygon(gpd.read_file(self.bbox_file).iloc[0].geometry)
        self.road_network = OSMNetworkX(self.road_network_file)
=======
        self.road_network_file = test_dir() / "test_assets" / "denver_downtown_osm_network.pickle"
        self.road_network = OSMRoadNetwork(self.road_network_file)
>>>>>>> 2c785102

        self.home_plate = Coordinate(lat=39.754372, lon=-104.994300)
        self.bk_lounge = Coordinate(lat=39.779098, lon=-104.951241)

    def test_shortest_path_distance(self):
        path = self.road_network.shortest_path(self.home_plate, self.bk_lounge, weight=PathWeight.DISTANCE)
        start = path[0]
        end = path[-1]

        self.assertAlmostEqual(start.lat, self.home_plate.lat, places=2)
        self.assertAlmostEqual(start.lon, self.home_plate.lon, places=2)
        self.assertAlmostEqual(end.lat, self.bk_lounge.lat, places=2)
        self.assertAlmostEqual(end.lon, self.bk_lounge.lon, places=2)

    def test_shortest_path_time(self):
        # TODO: how can we actually test this is the shortest time route? -ndr

        path = self.road_network.shortest_path(self.home_plate, self.bk_lounge, weight=PathWeight.TIME)
        start = path[0]
        end = path[-1]

        self.assertAlmostEqual(start.lat, self.home_plate.lat, places=2)
        self.assertAlmostEqual(start.lon, self.home_plate.lon, places=2)
        self.assertAlmostEqual(end.lat, self.bk_lounge.lat, places=2)
        self.assertAlmostEqual(end.lon, self.bk_lounge.lon, places=2)

    def test_shortest_path_energy(self):
        # TODO: how can we actually test this is the shortest energy route? -ndr

        path = self.road_network.shortest_path(self.home_plate, self.bk_lounge, weight=PathWeight.ENERGY)
        start = path[0]
        end = path[-1]

        self.assertAlmostEqual(start.lat, self.home_plate.lat, places=2)
        self.assertAlmostEqual(start.lon, self.home_plate.lon, places=2)
        self.assertAlmostEqual(end.lat, self.bk_lounge.lat, places=2)
        self.assertAlmostEqual(end.lon, self.bk_lounge.lon, places=2)<|MERGE_RESOLUTION|>--- conflicted
+++ resolved
@@ -1,32 +1,20 @@
-<<<<<<< HEAD
 import os
+from unittest import TestCase
+
 import geopandas as gpd
-from unittest import TestCase
 
 from compass.road_network.base import PathWeight
 from compass.road_network.osm_networkx import OSMNetworkX
 from compass.utils.geo_utils import Coordinate, BoundingBox
-=======
-from unittest import TestCase
-
-from compass.road_network.base import PathWeight
-from compass.road_network.osm_road_network import OSMRoadNetwork
-from compass.utils.geo_utils import Coordinate
 from tests import test_dir
->>>>>>> 2c785102
 
 
 class TestOSMRoadNetwork(TestCase):
     def setUp(self) -> None:
-<<<<<<< HEAD
-        self.road_network_file = os.path.join("test_assets", "denver_downtown_osm_network.pickle")
+        self.road_network_file = test_dir() / "test_assets" / "denver_downtown_osm_network.pickle"
         self.bbox_file = os.path.join("test_assets", "denver_downtown_bounding_box", "denver_downtown_roadnetwork.shp")
         self.bbox = BoundingBox.from_polygon(gpd.read_file(self.bbox_file).iloc[0].geometry)
         self.road_network = OSMNetworkX(self.road_network_file)
-=======
-        self.road_network_file = test_dir() / "test_assets" / "denver_downtown_osm_network.pickle"
-        self.road_network = OSMRoadNetwork(self.road_network_file)
->>>>>>> 2c785102
 
         self.home_plate = Coordinate(lat=39.754372, lon=-104.994300)
         self.bk_lounge = Coordinate(lat=39.779098, lon=-104.951241)
