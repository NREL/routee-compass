from unittest import TestCase
<<<<<<< HEAD
import os
import geopandas as gpd
=======
>>>>>>> 2c785102

from compass.road_network.tomtom_networkx import TomTomNetworkX
from compass.router.basic_router import BasicRouter
from compass.utils.geo_utils import Coordinate, BoundingBox

from tests import test_dir


class TestBasicRouter(TestCase):
    def setUp(self) -> None:
<<<<<<< HEAD
        self.road_network_file = os.path.join("test_assets", "denver_downtown_tomtom_network.pickle")
        self.bbox_file = os.path.join("test_assets", "denver_downtown_bounding_box", "denver_downtown_roadnetwork.shp")
        self.bbox = BoundingBox.from_polygon(gpd.read_file(self.bbox_file).iloc[0].geometry)
        self.road_network = TomTomNetworkX(self.road_network_file, self.bbox)
=======
        self.road_network_file = test_dir() / "test_assets" / "denver_downtown_tomtom_network.pickle"
        self.road_network = TomTomRoadNetwork(self.road_network_file)
>>>>>>> 2c785102

        self.home_plate = Coordinate(lat=39.754372, lon=-104.994300)
        self.bk_lounge = Coordinate(lat=39.779098, lon=-104.951241)
        
    def test_basic_route(self):
        router = BasicRouter(self.road_network)

        path = router.route(self.home_plate, self.bk_lounge)
        start = path[0]
        end = path[-1]

        self.assertAlmostEqual(start.lat, self.home_plate.lat, places=2)
        self.assertAlmostEqual(start.lon, self.home_plate.lon, places=2)
        self.assertAlmostEqual(end.lat, self.bk_lounge.lat, places=2)
        self.assertAlmostEqual(end.lon, self.bk_lounge.lon, places=2)<|MERGE_RESOLUTION|>--- conflicted
+++ resolved
@@ -1,32 +1,24 @@
+import os
 from unittest import TestCase
-<<<<<<< HEAD
-import os
+
 import geopandas as gpd
-=======
->>>>>>> 2c785102
 
 from compass.road_network.tomtom_networkx import TomTomNetworkX
 from compass.router.basic_router import BasicRouter
 from compass.utils.geo_utils import Coordinate, BoundingBox
-
 from tests import test_dir
 
 
 class TestBasicRouter(TestCase):
     def setUp(self) -> None:
-<<<<<<< HEAD
-        self.road_network_file = os.path.join("test_assets", "denver_downtown_tomtom_network.pickle")
+        self.road_network_file = test_dir() / "test_assets" / "denver_downtown_tomtom_network.pickle"
         self.bbox_file = os.path.join("test_assets", "denver_downtown_bounding_box", "denver_downtown_roadnetwork.shp")
         self.bbox = BoundingBox.from_polygon(gpd.read_file(self.bbox_file).iloc[0].geometry)
-        self.road_network = TomTomNetworkX(self.road_network_file, self.bbox)
-=======
-        self.road_network_file = test_dir() / "test_assets" / "denver_downtown_tomtom_network.pickle"
-        self.road_network = TomTomRoadNetwork(self.road_network_file)
->>>>>>> 2c785102
+        self.road_network = TomTomNetworkX(self.road_network_file)
 
         self.home_plate = Coordinate(lat=39.754372, lon=-104.994300)
         self.bk_lounge = Coordinate(lat=39.779098, lon=-104.951241)
-        
+
     def test_basic_route(self):
         router = BasicRouter(self.road_network)
 
