import argparse
import getpass
import logging as log
import os

import geopandas as gpd
import networkx as nx
import pandas as pd
from sqlalchemy import create_engine
from sqlalchemy.exc import OperationalError

from compass.utils.routee_utils import RouteeModelCollection

log.basicConfig(level=log.INFO)

METERS_TO_MILES = 0.0006213712
KPH_TO_MPH = 0.621371

parser = argparse.ArgumentParser(description="get osm road network")
parser.add_argument(
    "polygon_shp_file",
    help="path to a polygon shape file that defines road network boundaries."
)
parser.add_argument(
    "outfile",
    help="where should the network pickle file be written?"
)


<<<<<<< HEAD
def add_energy(g: nx.MultiDiGraph) -> nx.MultiDiGraph:
=======
def add_energy(G: nx.MultiDiGraph) -> nx.MultiDiGraph:
>>>>>>> 2c785102
    """
    precompute energy on the graph

    :param g:
    :return:
    """
    routee_model_collection = RouteeModelCollection()

    speed = pd.DataFrame.from_dict(
        nx.get_edge_attributes(g, 'kph'),
        orient="index",
        columns=['gpsspeed'],
    ).multiply(KPH_TO_MPH)
    distance = pd.DataFrame.from_dict(
        nx.get_edge_attributes(g, 'meters'),
        orient="index",
        columns=['miles'],
    ).multiply(METERS_TO_MILES)
    grade = pd.DataFrame.from_dict(
        nx.get_edge_attributes(g, 'grade'),
        orient="index",
        columns=['grade'],
    )
    df = speed.join(distance).join(grade)

    for k, model in routee_model_collection.routee_models.items():
        energy = model.predict(df).to_dict()
        nx.set_edge_attributes(g, name=f"energy_{k}", values=energy)

    return g


def build_graph(gdf: gpd.geodataframe.GeoDataFrame) -> nx.MultiDiGraph:
    gdf['id'] = gdf.id.astype(int)
    gdf['f_jnctid'] = gdf.f_jnctid.astype(int)
    gdf['t_jnctid'] = gdf.t_jnctid.astype(int)
    gdf['f_lon'] = gdf.wkb_geometry.apply(lambda g: list(g.coords)[0][0])
    gdf['f_lat'] = gdf.wkb_geometry.apply(lambda g: list(g.coords)[0][1])
    gdf['t_lon'] = gdf.wkb_geometry.apply(lambda g: list(g.coords)[-1][0])
    gdf['t_lat'] = gdf.wkb_geometry.apply(lambda g: list(g.coords)[-1][1])
    oneway_ft = gdf[gdf.oneway == 'FT']
    oneway_tf = gdf[gdf.oneway == 'TF']
    twoway = gdf[~(gdf.oneway == 'FT') & ~(gdf.oneway == 'TF')]

    twoway_edges_tf = [
        (t, f, -k, {
            'meters': mt,
            'minutes': mn,
            'kph': kph,
<<<<<<< HEAD
            'grade': 0
        }) for t, f, k, mt, mn, kph in zip(
=======
            'grade': -g,
        }) for t, f, k, mt, mn, kph, g in zip(
>>>>>>> 2c785102
            twoway.t_jnctid.values,
            twoway.f_jnctid.values,
            twoway.id,
            twoway.meters.values,
            twoway.minutes.values,
            twoway.kph.values,
            twoway.mean_grad.values,
        )
    ]
    twoway_edges_ft = [
        (f, t, k, {
            'meters': mt,
            'minutes': mn,
            'kph': kph,
<<<<<<< HEAD
            'grade': 0
        }) for t, f, k, mt, mn, kph in zip(
=======
            'grade': g,
        }) for t, f, k, mt, mn, kph, g in zip(
>>>>>>> 2c785102
            twoway.t_jnctid.values,
            twoway.f_jnctid.values,
            twoway.id,
            twoway.meters.values,
            twoway.minutes.values,
            twoway.kph.values,
            twoway.mean_grad.values,
        )
    ]
    oneway_edges_ft = [
        (f, t, k, {
            'meters': mt,
            'minutes': mn,
            'kph': kph,
<<<<<<< HEAD
            'grade': 0
        }) for t, f, k, mt, mn, kph in zip(
=======
            'grade': g,
        }) for t, f, k, mt, mn, kph, g in zip(
>>>>>>> 2c785102
            oneway_ft.t_jnctid.values,
            oneway_ft.f_jnctid.values,
            oneway_ft.id,
            oneway_ft.meters.values,
            oneway_ft.minutes.values,
            oneway_ft.kph.values,
            oneway_ft.mean_grad.values,
        )
    ]
    oneway_edges_tf = [
        (t, f, -k, {
            'meters': mt,
            'minutes': mn,
            'kph': kph,
<<<<<<< HEAD
            'grade': 0
        }) for t, f, k, mt, mn, kph in zip(
=======
            'grade': -g
        }) for t, f, k, mt, mn, kph, g in zip(
>>>>>>> 2c785102
            oneway_tf.t_jnctid.values,
            oneway_tf.f_jnctid.values,
            oneway_tf.id,
            oneway_tf.meters.values,
            oneway_tf.minutes.values,
            oneway_tf.kph.values,
            oneway_tf.mean_grad.values,
        )
    ]

    flats = {nid: lat for nid, lat in zip(gdf.f_jnctid.values, gdf.f_lat)}
    flons = {nid: lon for nid, lon in zip(gdf.f_jnctid.values, gdf.f_lon)}
    tlats = {nid: lat for nid, lat in zip(gdf.t_jnctid.values, gdf.t_lat)}
    tlons = {nid: lon for nid, lon in zip(gdf.t_jnctid.values, gdf.t_lon)}

    G = nx.MultiDiGraph()
    G.add_edges_from(twoway_edges_tf)
    G.add_edges_from(twoway_edges_ft)
    G.add_edges_from(oneway_edges_ft)
    G.add_edges_from(oneway_edges_tf)

    nx.set_node_attributes(G, flats, "lat")
    nx.set_node_attributes(G, flons, "lon")
    nx.set_node_attributes(G, tlats, "lat")
    nx.set_node_attributes(G, tlons, "lon")

    log.info("extracting largest connected component..")
    n_edges_before = G.number_of_edges()
    G = nx.MultiDiGraph(G.subgraph(max(nx.strongly_connected_components(G), key=len)))
    n_edges_after = G.number_of_edges()
    log.info(f"final graph has {n_edges_after} edges, lost {n_edges_before - n_edges_after}")

    return G


if __name__ == "__main__":
    args = parser.parse_args()

    username = input("Please enter your Trolley username: ")
    password = getpass.getpass("Please enter your Trolley password: ")
    try:
        engine = create_engine('postgresql://' + username + ':' + password + '@trolley.nrel.gov:5432/master')
        engine.connect()
        log.info("established connection with Trolley")
    except OperationalError as oe:
        raise IOError("can't connect to Trolley..") from oe

    denver_gdf = gpd.read_file(args.polygon_shp_file)
    denver_polygon = denver_gdf.iloc[0].geometry

    log.info("pulling raw tomtom network from Trolley..")
    q = f"""
    select mn.id, f_jnctid, t_jnctid, frc, backrd, rdcond, privaterd, roughrd, 
    meters, minutes, kph, oneway, gd.mean_grad, wkb_geometry 
    from tomtom_multinet_2017.multinet_2017 as mn
    left join 
    (
        select id, avg(grad) as mean_grad from tomtom_ada_2017.gradient
        where gradsrc > 0 
        group by id
    ) as gd
    on mn.id = gd.id
    where ST_Contains(ST_GeomFromEWKT('SRID={denver_gdf.crs.to_epsg()};{denver_polygon.wkt}'), 
    ST_GeomFromEWKB(mn.wkb_geometry))
    """
    raw_gdf = gpd.GeoDataFrame.from_postgis(
        q,
        con=engine,
        geom_col="wkb_geometry",
    )
    log.info(f"pulled {raw_gdf.shape[0]} links")
    log.info("cleaning raw data..")

    raw_gdf['mean_grad'] = raw_gdf.mean_grad.apply(lambda g: 50 if g > 50 else g)
    raw_gdf['mean_grad'] = raw_gdf.mean_grad.apply(lambda g: -50 if g < -50 else g)

    raw_gdf = raw_gdf[
        (raw_gdf.rdcond == 1) &
        (raw_gdf.frc < 7) &
        (raw_gdf.backrd == 0) &
        (raw_gdf.privaterd == 0) &
        (raw_gdf.roughrd == 0)
        ].fillna(0)

    log.info(f"{raw_gdf.shape[0]} links remain after filtering")

    log.info("building graph from raw network..")
    G = build_graph(raw_gdf)

    log.info("precomputing energy on the network..")
    G = add_energy(G)

    G.graph['compass_network_type'] = 'tomtom'

    log.info("writing to file..")
    path = os.path.join("..", "resources", "denver_metro_tomtom_roadnetwork.pickle")
    nx.write_gpickle(G, args.outfile)<|MERGE_RESOLUTION|>--- conflicted
+++ resolved
@@ -27,11 +27,7 @@
 )
 
 
-<<<<<<< HEAD
-def add_energy(g: nx.MultiDiGraph) -> nx.MultiDiGraph:
-=======
 def add_energy(G: nx.MultiDiGraph) -> nx.MultiDiGraph:
->>>>>>> 2c785102
     """
     precompute energy on the graph
 
@@ -81,13 +77,8 @@
             'meters': mt,
             'minutes': mn,
             'kph': kph,
-<<<<<<< HEAD
-            'grade': 0
-        }) for t, f, k, mt, mn, kph in zip(
-=======
             'grade': -g,
         }) for t, f, k, mt, mn, kph, g in zip(
->>>>>>> 2c785102
             twoway.t_jnctid.values,
             twoway.f_jnctid.values,
             twoway.id,
@@ -102,13 +93,8 @@
             'meters': mt,
             'minutes': mn,
             'kph': kph,
-<<<<<<< HEAD
-            'grade': 0
-        }) for t, f, k, mt, mn, kph in zip(
-=======
             'grade': g,
         }) for t, f, k, mt, mn, kph, g in zip(
->>>>>>> 2c785102
             twoway.t_jnctid.values,
             twoway.f_jnctid.values,
             twoway.id,
@@ -123,13 +109,8 @@
             'meters': mt,
             'minutes': mn,
             'kph': kph,
-<<<<<<< HEAD
-            'grade': 0
-        }) for t, f, k, mt, mn, kph in zip(
-=======
             'grade': g,
         }) for t, f, k, mt, mn, kph, g in zip(
->>>>>>> 2c785102
             oneway_ft.t_jnctid.values,
             oneway_ft.f_jnctid.values,
             oneway_ft.id,
@@ -144,13 +125,8 @@
             'meters': mt,
             'minutes': mn,
             'kph': kph,
-<<<<<<< HEAD
-            'grade': 0
-        }) for t, f, k, mt, mn, kph in zip(
-=======
             'grade': -g
         }) for t, f, k, mt, mn, kph, g in zip(
->>>>>>> 2c785102
             oneway_tf.t_jnctid.values,
             oneway_tf.f_jnctid.values,
             oneway_tf.id,
