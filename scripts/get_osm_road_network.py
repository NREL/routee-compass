--- conflicted
+++ resolved
@@ -79,43 +79,6 @@
 
     return G
 
-
-<<<<<<< HEAD
-=======
-def add_energy(G):
-    """
-    precompute energy on the graph
-
-    :param G:
-    :return:
-    """
-    routee_model_collection = RouteeModelCollection()
-
-    speed = pd.DataFrame.from_dict(
-        nx.get_edge_attributes(G, 'speed_mph'),
-        orient="index",
-        columns=['gpsspeed'],
-    )
-    distance = pd.DataFrame.from_dict(
-        nx.get_edge_attributes(G, 'miles'),
-        orient="index",
-        columns=['miles'],
-    )
-    grade = pd.DataFrame.from_dict(
-        nx.get_edge_attributes(G, 'grade'),
-        orient="index",
-        columns=['grade'],
-    )
-    df = speed.join(distance).join(grade)
-
-    for k, model in routee_model_collection.routee_models.items():
-        energy = model.predict(df).to_dict()
-        nx.set_edge_attributes(G, name=f"energy_{k}", values=energy)
-
-    return G
-
-
->>>>>>> 90427878
 def get_osm_network():
     args = parser.parse_args()
 
