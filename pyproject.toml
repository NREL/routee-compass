--- conflicted
+++ resolved
@@ -20,35 +20,20 @@
     "Topic :: Scientific/Engineering",
 ]
 keywords = ["eco routing"]
-<<<<<<< HEAD
-dependencies = [
-    "folium",
-    "pandas",
-    "networkx",
-    "toml",
-]
-[project.optional-dependencies]
-dev = [
-    "black",
-    "jupyter-book",
-    "maturin",
-    "mypy",
-    "pytest",
-    "sphinx-book-theme",
-    "types-requests",
-    "types-setuptools",
-    "types-toml",
-=======
 dependencies = ["toml"]
 
 [project.optional-dependencies]
-dev = ["pytest", "maturin", "jupyter-book", "ruff", "sphinx-book-theme"]
+dev = [
+    "pytest",
+    "maturin",
+    "jupyter-book",
+    "ruff",
+    "sphinx-book-theme",
+    "types-requests",
+    "types-toml",
+]
 osm = ["osmnx", "geopandas", "shapely", "networkx", "folium", "pandas", "numpy"]
-all = [
-    "nrel.routee.compass[osm]",
-    "nrel.routee.compass[dev]",
->>>>>>> 105e04f5
-]
+all = ["nrel.routee.compass[osm]", "nrel.routee.compass[dev]"]
 
 [project.urls]
 Homepage = "https://github.com/NREL/routee-compass"
