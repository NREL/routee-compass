--- conflicted
+++ resolved
@@ -20,18 +20,9 @@
     "Topic :: Scientific/Engineering",
 ]
 keywords = ["eco routing"]
-<<<<<<< HEAD
 dependencies = []
 [project.optional-dependencies]
 dev = ["black", "pytest", "maturin"]
-=======
-dependencies = [
-    "routee-powertrain",
-    "nrel.mappymatch",
-    "scikit-learn<=1.2"
-]
-requires-python = ">=3.8"
->>>>>>> 79b4f4cc
 
 
 [project.urls]
