--- conflicted
+++ resolved
@@ -28,14 +28,6 @@
     "maturin",
     "jupyter-book",
     "ruff",
-<<<<<<< HEAD
-    "mypy",
-    "sphinx-book-theme",
-    "types-requests",
-    "types-toml",
-]
-osm = ["osmnx", "geopandas", "shapely", "networkx", "folium", "pandas", "numpy"]
-=======
     "sphinx-book-theme",
     "mypy",
     "jupyterlab",
@@ -55,7 +47,6 @@
     "rasterio",
     "matplotlib",
 ]
->>>>>>> f751bddc
 all = ["nrel.routee.compass[osm]", "nrel.routee.compass[dev]"]
 
 [project.urls]
