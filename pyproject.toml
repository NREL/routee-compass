--- conflicted
+++ resolved
@@ -28,7 +28,6 @@
     "maturin",
     "jupyter-book",
     "ruff",
-<<<<<<< HEAD
     "sphinx-book-theme",
     "mypy",
     "jupyterlab",
@@ -48,14 +47,6 @@
     "rasterio",
     "matplotlib",
 ]
-=======
-    "mypy",
-    "sphinx-book-theme",
-    "types-requests",
-    "types-toml",
-]
-osm = ["osmnx", "geopandas", "shapely", "networkx", "folium", "pandas", "numpy"]
->>>>>>> feae3ad3
 all = ["nrel.routee.compass[osm]", "nrel.routee.compass[dev]"]
 
 [project.urls]
